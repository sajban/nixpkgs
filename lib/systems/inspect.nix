--- conflicted
+++ resolved
@@ -12,7 +12,7 @@
     isx86_32       = { cpu = { family = "x86"; bits = 32; }; };
     isx86_64       = { cpu = { family = "x86"; bits = 64; }; };
     isPowerPC      = { cpu = cpuTypes.powerpc; };
-    isPower = { cpu = { family = "power"; }; };
+    isPower        = { cpu = { family = "power"; }; };
     isx86          = { cpu = { family = "x86"; }; };
     isAarch32      = { cpu = { family = "arm"; bits = 32; }; };
     isAarch64      = { cpu = { family = "arm"; bits = 64; }; };
@@ -21,11 +21,8 @@
     isSparc        = { cpu = { family = "sparc"; }; };
     isWasm         = { cpu = { family = "wasm"; }; };
     isAvr          = { cpu = { family = "avr"; }; };
-<<<<<<< HEAD
     isAlpha        = { cpu = { family = "alpha"; }; };
-=======
-    isJavaScript = { cpu = cpuTypes.js; };
->>>>>>> 3d8cf087
+    isJavaScript   = { cpu = cpuTypes.js; };
 
     is32bit        = { cpu = { bits = 32; }; };
     is64bit        = { cpu = { bits = 64; }; };
@@ -46,7 +43,7 @@
     isWindows      = { kernel = kernels.windows; };
     isCygwin       = { kernel = kernels.windows; abi = abis.cygnus; };
     isMinGW        = { kernel = kernels.windows; abi = abis.gnu; };
-    isGhcjs      = { kernel = kernels.ghcjs; };
+    isGhcjs        = { kernel = kernels.ghcjs; };
 
     isAndroid      = [ { abi = abis.android; } { abi = abis.androideabi; } ];
     isMusl         = with abis; map (a: { abi = a; }) [ musl musleabi musleabihf ];
