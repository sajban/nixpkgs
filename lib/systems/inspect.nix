--- conflicted
+++ resolved
@@ -21,10 +21,7 @@
     isSparc        = { cpu = { family = "sparc"; }; };
     isWasm         = { cpu = { family = "wasm"; }; };
     isAvr          = { cpu = { family = "avr"; }; };
-<<<<<<< HEAD
-=======
     isAlpha        = { cpu = { family = "alpha"; }; };
->>>>>>> 3e76b65e
     isJavaScript   = { cpu = cpuTypes.js; };
 
     is32bit        = { cpu = { bits = 32; }; };
