{ lib, stdenv, fetchFromGitHub, pkg-config, libtool
, bzip2, zlib, libX11, libXext, libXt, fontconfig, freetype, ghostscript, libjpeg, djvulibre
, lcms2, openexr, libpng, librsvg, libtiff, libxml2, openjpeg, libwebp, libheif
, ApplicationServices
<<<<<<< HEAD
, testVersion, imagemagick
=======
, Foundation
>>>>>>> e744a292
}:

let
  arch =
    if stdenv.hostPlatform.system == "i686-linux" then "i686"
    else if stdenv.hostPlatform.system == "x86_64-linux" || stdenv.hostPlatform.system == "x86_64-darwin" then "x86-64"
    else if stdenv.hostPlatform.system == "armv7l-linux" then "armv7l"
    else if stdenv.hostPlatform.system == "aarch64-linux" then "aarch64"
    else if stdenv.hostPlatform.system == "powerpc64le-linux" then "ppc64le"
    else throw "ImageMagick is not supported on this platform.";
in

stdenv.mkDerivation rec {
  pname = "imagemagick";
  version = "7.0.11-8";

  src = fetchFromGitHub {
    owner = "ImageMagick";
    repo = "ImageMagick";
    rev = version;
    sha256 = "sha256-h9hoFXnxuLVQRVtEh83P7efz2KFLLqOXKD6nVJEhqiM=";
  };

  outputs = [ "out" "dev" "doc" ]; # bin/ isn't really big
  outputMan = "out"; # it's tiny

  enableParallelBuilding = true;

  configureFlags =
    [ "--with-frozenpaths" ]
    ++ [ "--with-gcc-arch=${arch}" ]
    ++ lib.optional (librsvg != null) "--with-rsvg"
    ++ lib.optionals (ghostscript != null)
      [ "--with-gs-font-dir=${ghostscript}/share/ghostscript/fonts"
        "--with-gslib"
      ]
    ++ lib.optionals stdenv.hostPlatform.isMinGW
      [ "--enable-static" "--disable-shared" ] # due to libxml2 being without DLLs ATM
    ;

  nativeBuildInputs = [ pkg-config libtool ];

  buildInputs =
    [ zlib fontconfig freetype ghostscript
      libpng libtiff libxml2 libheif djvulibre
    ]
    ++ lib.optionals (!stdenv.hostPlatform.isMinGW)
      [ openexr librsvg openjpeg ]
    ++ lib.optionals stdenv.isDarwin [
      ApplicationServices
      Foundation
    ];

  propagatedBuildInputs =
    [ bzip2 freetype libjpeg lcms2 ]
    ++ lib.optionals (!stdenv.hostPlatform.isMinGW)
      [ libX11 libXext libXt libwebp ]
    ;

  postInstall = ''
    (cd "$dev/include" && ln -s ImageMagick* ImageMagick)
    moveToOutput "bin/*-config" "$dev"
    moveToOutput "lib/ImageMagick-*/config-Q16HDRI" "$dev" # includes configure params
    for file in "$dev"/bin/*-config; do
      substituteInPlace "$file" --replace pkg-config \
        "PKG_CONFIG_PATH='$dev/lib/pkgconfig' '${pkg-config}/bin/${pkg-config.targetPrefix}pkg-config'"
    done
  '' + lib.optionalString (ghostscript != null) ''
    for la in $out/lib/*.la; do
      sed 's|-lgs|-L${lib.getLib ghostscript}/lib -lgs|' -i $la
    done
  '';

  passthru.tests.version =
    testVersion { package = imagemagick; };

  meta = with lib; {
    homepage = "http://www.imagemagick.org/";
    description = "A software suite to create, edit, compose, or convert bitmap images";
    platforms = platforms.linux ++ platforms.darwin;
    maintainers = with maintainers; [ erictapen ];
    license = licenses.asl20;
    mainProgram = "magick";
  };
}<|MERGE_RESOLUTION|>--- conflicted
+++ resolved
@@ -2,11 +2,8 @@
 , bzip2, zlib, libX11, libXext, libXt, fontconfig, freetype, ghostscript, libjpeg, djvulibre
 , lcms2, openexr, libpng, librsvg, libtiff, libxml2, openjpeg, libwebp, libheif
 , ApplicationServices
-<<<<<<< HEAD
+, Foundation
 , testVersion, imagemagick
-=======
-, Foundation
->>>>>>> e744a292
 }:
 
 let
