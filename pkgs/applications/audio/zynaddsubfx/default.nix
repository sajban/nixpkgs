<<<<<<< HEAD
{ stdenv, fetchurl, alsaLib, cairo, cmake, libjack2, fftw, fltk13, lash,  libjpeg
, libXpm, minixml, ntk, pkg-config, zlib, liblo
=======
{ lib
, stdenv
, fetchFromGitHub
, callPackage

  # Required build tools
, cmake
, makeWrapper
, pkg-config

  # Required dependencies
, fftw
, liblo
, minixml
, zlib

  # Optional dependencies
, alsaSupport ? true
, alsaLib
, dssiSupport ? false
, dssi
, ladspaH
, jackSupport ? true
, libjack2
, lashSupport ? false
, lash
, ossSupport ? true
, portaudioSupport ? true
, portaudio

  # Optional GUI dependencies
, guiModule ? "off"
, cairo
, fltk13
, libGL
, libjpeg
, libX11
, libXpm
, ntk

  # Test dependencies
, cxxtest
>>>>>>> 9414948a
}:

assert builtins.any (g: guiModule == g) [ "fltk" "ntk" "zest" "off" ];

let
  guiName = {
    "fltk" = "FLTK";
    "ntk" = "NTK";
    "zest" = "Zyn-Fusion";
  }.${guiModule};
  mruby-zest = callPackage ./mruby-zest { };
in stdenv.mkDerivation rec {
  pname = "zynaddsubfx";
  version = "3.0.5";

  src = fetchFromGitHub {
    owner = pname;
    repo = pname;
    rev = version;
    sha256 = "1vh1gszgjxwn8m32rk5222z1j2cnjax0bqpag7b47v6i36p2q4x8";
    fetchSubmodules = true;
  };

<<<<<<< HEAD
  buildInputs = [ alsaLib cairo libjack2 fftw fltk13 lash libjpeg libXpm minixml ntk zlib liblo ];
  nativeBuildInputs = [ cmake pkg-config ];

  patchPhase = ''
=======
  postPatch = ''
>>>>>>> 9414948a
    substituteInPlace src/Misc/Config.cpp --replace /usr $out
  '';

  nativeBuildInputs = [ cmake makeWrapper pkg-config ];

  buildInputs = [ fftw liblo minixml zlib ]
    ++ lib.optionals alsaSupport [ alsaLib ]
    ++ lib.optionals dssiSupport [ dssi ladspaH ]
    ++ lib.optionals jackSupport [ libjack2 ]
    ++ lib.optionals lashSupport [ lash ]
    ++ lib.optionals portaudioSupport [ portaudio ]
    ++ lib.optionals (guiModule == "fltk") [ fltk13 libjpeg libXpm ]
    ++ lib.optionals (guiModule == "ntk") [ ntk cairo libXpm ]
    ++ lib.optionals (guiModule == "zest") [ libGL libX11 ];

  cmakeFlags = [ "-DGuiModule=${guiModule}" ]
    # OSS library is included in glibc.
    # Must explicitly disable if support is not wanted.
    ++ lib.optional (!ossSupport) "-DOssEnable=OFF"
    # Find FLTK without requiring an OpenGL library in buildInputs
    ++ lib.optional (guiModule == "fltk") "-DFLTK_SKIP_OPENGL=ON";

  doCheck = true;
  checkInputs = [ cxxtest ];

  # When building with zest GUI, patch plugins
  # and standalone executable to properly locate zest
  postFixup = lib.optional (guiModule == "zest") ''
    patchelf --set-rpath "${mruby-zest}:$(patchelf --print-rpath "$out/lib/lv2/ZynAddSubFX.lv2/ZynAddSubFX_ui.so")" \
      "$out/lib/lv2/ZynAddSubFX.lv2/ZynAddSubFX_ui.so"

    patchelf --set-rpath "${mruby-zest}:$(patchelf --print-rpath "$out/lib/vst/ZynAddSubFX.so")" \
      "$out/lib/vst/ZynAddSubFX.so"

    wrapProgram "$out/bin/zynaddsubfx" \
      --prefix PATH : ${mruby-zest} \
      --prefix LD_LIBRARY_PATH : ${mruby-zest}
  '';

  meta = with lib; {
    description = "High quality software synthesizer (${guiName} GUI)";
    homepage =
      if guiModule == "zest"
      then "https://zynaddsubfx.sourceforge.io/zyn-fusion.html"
      else "https://zynaddsubfx.sourceforge.io";

    license = licenses.gpl2;
    maintainers = with maintainers; [ goibhniu metadark ];
    platforms = platforms.linux;
  };
}<|MERGE_RESOLUTION|>--- conflicted
+++ resolved
@@ -1,7 +1,3 @@
-<<<<<<< HEAD
-{ stdenv, fetchurl, alsaLib, cairo, cmake, libjack2, fftw, fltk13, lash,  libjpeg
-, libXpm, minixml, ntk, pkg-config, zlib, liblo
-=======
 { lib
 , stdenv
 , fetchFromGitHub
@@ -44,7 +40,6 @@
 
   # Test dependencies
 , cxxtest
->>>>>>> 9414948a
 }:
 
 assert builtins.any (g: guiModule == g) [ "fltk" "ntk" "zest" "off" ];
@@ -68,14 +63,7 @@
     fetchSubmodules = true;
   };
 
-<<<<<<< HEAD
-  buildInputs = [ alsaLib cairo libjack2 fftw fltk13 lash libjpeg libXpm minixml ntk zlib liblo ];
-  nativeBuildInputs = [ cmake pkg-config ];
-
-  patchPhase = ''
-=======
   postPatch = ''
->>>>>>> 9414948a
     substituteInPlace src/Misc/Config.cpp --replace /usr $out
   '';
 
