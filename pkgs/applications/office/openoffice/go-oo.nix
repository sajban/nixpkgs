{ stdenv, fetchurl, pam, python, tcsh, libxslt, perl, ArchiveZip
, CompressZlib, zlib, libjpeg, expat, pkgconfig, freetype, libwpd
, libxml2, db4, sablotron, curl, libXaw, fontconfig, libsndfile, neon
, bison, flex, zip, unzip, gtk, libmspack, getopt, file, cairo, which
, icu, boost, jdk, ant, libXext, libX11, libXtst, libXi, cups
, libXinerama, openssl, gperf, cppunit, GConf, ORBit2
, autoconf, openldap, postgresql, bash
, langs ? [ "en-US" "ca" "ru" "eo" "fr" "nl" "de" "en-GB" ]
}:

let
  langsSpaces = stdenv.lib.concatStringsSep " " langs;
<<<<<<< HEAD
=======
  tag = "OOO320_m19";
  version = "3.2.1.3";
>>>>>>> b88adf69
in
stdenv.mkDerivation rec {
  name = "go-oo-${version}";
  # builder = ./builder.sh;

<<<<<<< HEAD
  downloadRoot = "http://download.services.openoffice.org/files/stable";

=======
>>>>>>> b88adf69
  src = fetchurl {
      url = "http://download.go-oo.org/OOO320/ooo-build-${version}.tar.gz";
      sha256 = "0c8y66ca9nsfbznjazblpszpvg20mgic2bnpffgqb6qlpji6iwd1";
    };

  srcs_download = import ./go-srcs.nix { inherit fetchurl; };

  # Multi-CPU: --with-num-cpus=4 
  # The '--with-tag=XXXX' string I took from their 'configure' script. I write it so it matches the
  # logic in the script for "upstream version for X.X.X". Look for that string in the script.
  # We need '--without-split' when downloading directly usptream openoffice src tarballs.
  configurePhase = ''
    sed -i -e '1s,/bin/bash,${bash}/bin/bash,' $(find bin -type f)
<<<<<<< HEAD
    sed -i -e '1s,/usr/bin/perl,${perl}/bin/perl,' download.in bin/ooinstall bin/generate-bash-completion
=======
    sed -i -e '1s,/usr/bin/perl,${perl}/bin/perl,' download.in $(find bin -type f)
    sed -i -e '1s,/usr/bin/python,${python}/bin/python,' bin/*.py
>>>>>>> b88adf69
    echo "$distroFlags" > distro-configs/SUSE-11.1.conf.in

    ./configure --with-distro=SUSE-11.1 --with-system-libwpd --without-git --with-system-cairo \
      --with-lang="${langsSpaces}" --with-tag=${tag} --without-split
  '';

  buildPhase = ''
    for a in $srcs_download; do
      FILE=$(basename $a)
      # take out the hash
      cp -v $a src/$(echo $FILE | sed 's/[^-]*-//')
    done
    sed '/-x $WGET/d' -i download
    ./download
    # Needed to find genccode
    PATH=$PATH:${icu}/sbin

    make build.prepare

    set -x
    pushd build/${tag}
    # Fix svtools: hardcoded jpeg path
    sed -i -e 's,^JPEG3RDLIB=.*,JPEG3RDLIB=${libjpeg}/lib/libjpeg.so,' solenv/inc/libs.mk
    # Fix sysui: wants to create a tar for root
    sed -i -e 's,--own.*root,,' sysui/desktop/slackware/makefile.mk
    # Fix libtextcat: wants to set rpath to /usr/local/lib
    sed -i -e 's,^CONFIGURE_FLAGS.*,& --prefix='$TMPDIR, libtextcat/makefile.mk
    # Fix hunspell: the checks fail due to /bin/bash missing, and I find this fix easier
    sed -i -e 's,make && make check,make,' hunspell/makefile.mk
    # Fix redland: wants to set rpath to /usr/local/lib
    sed -i -e 's,^CONFIGURE_FLAGS.*,& --prefix='$TMPDIR, redland/redland/makefile.mk \
      redland/raptor/makefile.mk redland/rasqal/makefile.mk
    popd

    set +x
    make
  '';

  installPhase = ''
    bin/ooinstall $out
    ensureDir $out/bin
    for a in $out/program/{sbase,scalc,sdraw,simpress,smath,soffice,swriter,soffice.bin}; do
      ln -s $a $out/bin
    done
  '';

  distroFlags = ''
    --with-vendor=NixPkgs
    --with-package-format=native
    --disable-epm
    --disable-fontooo
    --disable-gnome-vfs
    --disable-gnome-vfs
    --disable-mathmldtd
    --disable-mozilla
    --disable-odk
    --disable-pasf
    --disable-dbus
    --disable-kde
    --disable-kde4
    --disable-mono
    --disable-gstreamer
    --with-cairo
    --with-system-libs
    --with-system-python
    --with-system-boost
    --with-system-db
    --with-jdk-home=${jdk}
    --with-ant-home=${ant}
    --without-afms
    --without-dict
    --without-fonts
    --without-myspell-dicts
    --without-nas
    --without-ppds
    --without-system-agg
    --without-system-beanshell
    --without-system-hsqldb
    --without-system-xalan
    --without-system-xerces
    --without-system-xml-apis
    --without-system-xt
    --without-system-jars
    --without-system-hunspell
    --without-system-altlinuxhyph
    --without-system-lpsolve
    --without-system-graphite
    --without-system-mozilla
    --without-system-libwps
    --without-system-libwpg
    --without-system-redland
  '';

  buildInputs = [
    pam python tcsh libxslt perl ArchiveZip CompressZlib zlib 
    libjpeg expat pkgconfig freetype libwpd libxml2 db4 sablotron curl 
    libXaw fontconfig libsndfile neon bison flex zip unzip gtk libmspack 
    getopt file jdk cairo which icu boost libXext libX11 libXtst libXi
    cups libXinerama openssl gperf GConf ORBit2

    ant autoconf openldap postgresql
  ];

  meta = {
    description = "Go-oo - Novell variant of OpenOffice.org";
    homepage = http://go-oo.org/;
    license = "LGPL";
    maintainers = [ stdenv.lib.maintainers.viric ];
    platforms = stdenv.lib.platforms.linux;
  };
}<|MERGE_RESOLUTION|>--- conflicted
+++ resolved
@@ -10,21 +10,13 @@
 
 let
   langsSpaces = stdenv.lib.concatStringsSep " " langs;
-<<<<<<< HEAD
-=======
   tag = "OOO320_m19";
   version = "3.2.1.3";
->>>>>>> b88adf69
 in
 stdenv.mkDerivation rec {
   name = "go-oo-${version}";
   # builder = ./builder.sh;
 
-<<<<<<< HEAD
-  downloadRoot = "http://download.services.openoffice.org/files/stable";
-
-=======
->>>>>>> b88adf69
   src = fetchurl {
       url = "http://download.go-oo.org/OOO320/ooo-build-${version}.tar.gz";
       sha256 = "0c8y66ca9nsfbznjazblpszpvg20mgic2bnpffgqb6qlpji6iwd1";
@@ -38,12 +30,8 @@
   # We need '--without-split' when downloading directly usptream openoffice src tarballs.
   configurePhase = ''
     sed -i -e '1s,/bin/bash,${bash}/bin/bash,' $(find bin -type f)
-<<<<<<< HEAD
-    sed -i -e '1s,/usr/bin/perl,${perl}/bin/perl,' download.in bin/ooinstall bin/generate-bash-completion
-=======
     sed -i -e '1s,/usr/bin/perl,${perl}/bin/perl,' download.in $(find bin -type f)
     sed -i -e '1s,/usr/bin/python,${python}/bin/python,' bin/*.py
->>>>>>> b88adf69
     echo "$distroFlags" > distro-configs/SUSE-11.1.conf.in
 
     ./configure --with-distro=SUSE-11.1 --with-system-libwpd --without-git --with-system-cairo \
