{ stdenv, fetchFromGitHub, perl, python, sqlite, gpsbabel
, withWebKit ? false }:

let

  # Pytrainer needs a matplotlib with GTK backend. Also ensure we are
  # using the pygtk with glade support as needed by pytrainer.
  matplotlibGtk = python.pkgs.matplotlib.override {
    enableGtk2 = true;
    pygtk = python.pkgs.pyGtkGlade;
  };

in

<<<<<<< HEAD
python.pkgs.buildPythonApplication rec {
  pname = "pytrainer";
  version = "1.11.0";
=======
python2Packages.buildPythonApplication rec {
  name = "pytrainer-${version}";
  version = "1.12.0";
>>>>>>> f1dd205c

  src = fetchFromGitHub {
    owner = "pytrainer";
    repo = "pytrainer";
    rev = "v${version}";
    sha256 = "09pfddjaqdpy3r27h21xvsvh04sb8hppinskxlahdqb3vjzkr581";
  };

  namePrefix = "";

  patches = [
    # The test fails in the UTC timezone and C locale.
    ./fix-test-tz.patch

    # The existing use of pywebkitgtk shows raw HTML text instead of
    # map. This patch solves the problems by showing the file from a
    # string, which allows setting an explicit MIME type.
    ./pytrainer-webkit.patch
  ];

<<<<<<< HEAD
  propagatedBuildInputs = with python.pkgs; [
    dateutil lxml matplotlibGtk pyGtkGlade sqlalchemy_migrate
=======
  postPatch = ''
    substituteInPlace ./setup.py \
      --replace "'mysqlclient'," ""
  '';

  propagatedBuildInputs = with python2Packages; [
    dateutil lxml matplotlibGtk pyGtkGlade sqlalchemy sqlalchemy_migrate psycopg2
>>>>>>> f1dd205c
  ] ++ stdenv.lib.optional withWebKit [ pywebkitgtk ];

  buildInputs = [ perl gpsbabel sqlite ];

  # This package contains no binaries to patch or strip.
  dontPatchELF = true;
  dontStrip = true;

  checkPhase = ''
    ${python.interpreter} -m unittest discover
  '';

  meta = with stdenv.lib; {
    homepage = https://github.com/pytrainer/pytrainer/wiki;
    description = "Application for logging and graphing sporting excursions";
    maintainers = [ maintainers.rycee ];
    license = licenses.gpl2Plus;
    platforms = platforms.linux;
  };
}<|MERGE_RESOLUTION|>--- conflicted
+++ resolved
@@ -12,15 +12,9 @@
 
 in
 
-<<<<<<< HEAD
 python.pkgs.buildPythonApplication rec {
-  pname = "pytrainer";
-  version = "1.11.0";
-=======
-python2Packages.buildPythonApplication rec {
   name = "pytrainer-${version}";
   version = "1.12.0";
->>>>>>> f1dd205c
 
   src = fetchFromGitHub {
     owner = "pytrainer";
@@ -41,18 +35,13 @@
     ./pytrainer-webkit.patch
   ];
 
-<<<<<<< HEAD
-  propagatedBuildInputs = with python.pkgs; [
-    dateutil lxml matplotlibGtk pyGtkGlade sqlalchemy_migrate
-=======
   postPatch = ''
     substituteInPlace ./setup.py \
       --replace "'mysqlclient'," ""
   '';
 
-  propagatedBuildInputs = with python2Packages; [
+  propagatedBuildInputs = with python.pkgs; [
     dateutil lxml matplotlibGtk pyGtkGlade sqlalchemy sqlalchemy_migrate psycopg2
->>>>>>> f1dd205c
   ] ++ stdenv.lib.optional withWebKit [ pywebkitgtk ];
 
   buildInputs = [ perl gpsbabel sqlite ];
