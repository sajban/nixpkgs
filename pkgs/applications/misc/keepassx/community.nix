--- conflicted
+++ resolved
@@ -1,9 +1,5 @@
 { stdenv, fetchFromGitHub, fetchpatch,
-<<<<<<< HEAD
-  cmake, libgcrypt, zlib, libmicrohttpd, libXtst, qtbase, qttools, libgpgerror
-=======
   cmake, libgcrypt, zlib, libmicrohttpd, libXtst, qtbase, qttools, libgpgerror, glibcLocales
->>>>>>> f0c3e5f5
 , withKeePassHTTP ? true
 }:
 
@@ -20,18 +16,7 @@
     sha256 = "0gg75mjy2p7lyh8nnivmyn7bjp1zyx26zm8s1fak7d2di2r0mnjc";
   };
 
-<<<<<<< HEAD
-  patches = [
-    (fetchpatch { # qt 4.9
-      url = "https://github.com/keepassxreboot/keepassxc/commit/2b6059dee3a95591d787e8b8c931cd68c059d43f.patch";
-      sha256 = "1v140z358rk75f7wsqawpai3x8v8qcqalnv9r0l1d4p1gxm1j766";
-    })
-  ];
-
-  cmakeFlags = optional (withKeePassHTTP) [ "-DWITH_XC_HTTP=ON" ];
-=======
   cmakeFlags = [ "-DWITH_GUI_TESTS=ON" ] ++ (optional withKeePassHTTP "-DWITH_XC_HTTP=ON");
->>>>>>> f0c3e5f5
 
   doCheck = true;
   checkPhase = ''
