--- conflicted
+++ resolved
@@ -26,11 +26,7 @@
     ++ lib.optional stdenv.isDarwin Security;
   checkInputs = [ gitMinimal util-linuxMinimal ];
 
-<<<<<<< HEAD
-  env.LIBCLANG_PATH = "${llvmPackages.libclang}/lib";
-=======
-  LIBCLANG_PATH = "${llvmPackages.libclang.lib}/lib";
->>>>>>> 2b5910ac
+  env.LIBCLANG_PATH = "${llvmPackages.libclang.lib}/lib";
 
   cargoSha256 = "0n8cw70qh8g4hfwfaxwwxbrrx5hm2z037z8kdhvdpqkxljl9189x";
 
