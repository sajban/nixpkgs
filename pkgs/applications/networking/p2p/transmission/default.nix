{ stdenv
, lib
, fetchFromGitHub
, cmake
, pkg-config
, openssl
, curl
, libevent
, inotify-tools
, systemd
, zlib
, pcre
  # Build options
, enableGTK3 ? false
, gnome3
, xorg
, wrapGAppsHook
, enableQt ? false
, qt5
, enableSystemd ? stdenv.isLinux
, enableDaemon ? true
, enableCli ? true
}:

let
  version = "3.00";

in stdenv.mkDerivation {
  pname = "transmission";
  inherit version;

  src = fetchFromGitHub {
    owner = "transmission";
    repo = "transmission";
    rev = version;
    sha256 = "0ccg0km54f700x9p0jsnncnwvfnxfnxf7kcm7pcx1cj0vw78924z";
    fetchSubmodules = true;
  };

<<<<<<< HEAD
  nativeBuildInputs = [ pkgconfig ]
    ++ optionals enableGTK3 [ wrapGAppsHook ];
  buildInputs = [ intltool file openssl curl libevent zlib ]
    ++ optionals enableGTK3 [ gtk3 ]
    ++ optionals enableSystemd [ systemd ]
    ++ optionals stdenv.isLinux [ inotify-tools ];

  postPatch = ''
    substituteInPlace ./configure \
      --replace "libsystemd-daemon" "libsystemd" \
      --replace "/usr/bin/file"     "${file}/bin/file" \
      --replace "test ! -d /Developer/SDKs/MacOSX10.5.sdk" "false"
  '';

  configureFlags = [
      ("--enable-cli=" + (if enableCli then "yes" else "no"))
      ("--enable-daemon=" + (if enableDaemon then "yes" else "no"))
      "--disable-mac" # requires xcodebuild
    ]
    ++ optional enableSystemd "--with-systemd-daemon"
    ++ optional enableGTK3 "--with-gtk";

  env.NIX_LDFLAGS = optionalString stdenv.isDarwin "-framework CoreFoundation";

  meta = with stdenv.lib; {
=======
  cmakeFlags =
    let
      mkFlag = opt: if opt then "ON" else "OFF";
    in
    [
      "-DENABLE_MAC=OFF" # requires xcodebuild
      "-DENABLE_GTK=${mkFlag enableGTK3}"
      "-DENABLE_QT=${mkFlag enableQt}"
      "-DENABLE_DAEMON=${mkFlag enableDaemon}"
      "-DENABLE_CLI=${mkFlag enableCli}"
    ];

  nativeBuildInputs = [
    pkg-config
    cmake
  ]
  ++ lib.optionals enableGTK3 [ wrapGAppsHook ]
  ++ lib.optionals enableQt [ qt5.wrapQtAppsHook ]
  ;

  buildInputs = [
    openssl
    curl
    libevent
    zlib
    pcre
  ]
  ++ lib.optionals enableQt [ qt5.qttools qt5.qtbase ]
  ++ lib.optionals enableGTK3 [ gnome3.gtk xorg.libpthreadstubs ]
  ++ lib.optionals enableSystemd [ systemd ]
  ++ lib.optionals stdenv.isLinux [ inotify-tools ]
  ;

  NIX_LDFLAGS = lib.optionalString stdenv.isDarwin "-framework CoreFoundation";

  meta = {
>>>>>>> 211be6af
    description = "A fast, easy and free BitTorrent client";
    longDescription = ''
      Transmission is a BitTorrent client which features a simple interface
      on top of a cross-platform back-end.
      Feature spotlight:
        * Uses fewer resources than other clients
        * Native Mac, GTK and Qt GUI clients
        * Daemon ideal for servers, embedded systems, and headless use
        * All these can be remote controlled by Web and Terminal clients
        * Bluetack (PeerGuardian) blocklists with automatic updates
        * Full encryption, DHT, and PEX support
    '';
    homepage = "http://www.transmissionbt.com/";
    license = lib.licenses.gpl2; # parts are under MIT
    maintainers = with lib.maintainers; [ astsmtl vcunat wizeman ];
    platforms = lib.platforms.unix;
  };

}<|MERGE_RESOLUTION|>--- conflicted
+++ resolved
@@ -37,33 +37,6 @@
     fetchSubmodules = true;
   };
 
-<<<<<<< HEAD
-  nativeBuildInputs = [ pkgconfig ]
-    ++ optionals enableGTK3 [ wrapGAppsHook ];
-  buildInputs = [ intltool file openssl curl libevent zlib ]
-    ++ optionals enableGTK3 [ gtk3 ]
-    ++ optionals enableSystemd [ systemd ]
-    ++ optionals stdenv.isLinux [ inotify-tools ];
-
-  postPatch = ''
-    substituteInPlace ./configure \
-      --replace "libsystemd-daemon" "libsystemd" \
-      --replace "/usr/bin/file"     "${file}/bin/file" \
-      --replace "test ! -d /Developer/SDKs/MacOSX10.5.sdk" "false"
-  '';
-
-  configureFlags = [
-      ("--enable-cli=" + (if enableCli then "yes" else "no"))
-      ("--enable-daemon=" + (if enableDaemon then "yes" else "no"))
-      "--disable-mac" # requires xcodebuild
-    ]
-    ++ optional enableSystemd "--with-systemd-daemon"
-    ++ optional enableGTK3 "--with-gtk";
-
-  env.NIX_LDFLAGS = optionalString stdenv.isDarwin "-framework CoreFoundation";
-
-  meta = with stdenv.lib; {
-=======
   cmakeFlags =
     let
       mkFlag = opt: if opt then "ON" else "OFF";
@@ -97,10 +70,9 @@
   ++ lib.optionals stdenv.isLinux [ inotify-tools ]
   ;
 
-  NIX_LDFLAGS = lib.optionalString stdenv.isDarwin "-framework CoreFoundation";
+  env.NIX_LDFLAGS = lib.optionalString stdenv.isDarwin "-framework CoreFoundation";
 
   meta = {
->>>>>>> 211be6af
     description = "A fast, easy and free BitTorrent client";
     longDescription = ''
       Transmission is a BitTorrent client which features a simple interface
