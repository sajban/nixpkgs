--- conflicted
+++ resolved
@@ -2,23 +2,6 @@
 
 rec {
   thunderbird = thunderbird-102;
-<<<<<<< HEAD
-  thunderbird-91 = (buildMozillaMach rec {
-    pname = "thunderbird";
-    version = "91.13.1";
-    application = "comm/mail";
-    applicationName = "Mozilla Thunderbird";
-    binaryName = pname;
-    src = fetchurl {
-      url = "mirror://mozilla/thunderbird/releases/${version}/source/thunderbird-${version}.source.tar.xz";
-      sha512 = "ca1bf821e6ca010c554fc111157af60e627ace7a0d43785ba39b260cd0606480dd5736c188c49ef6c3f1bda4b4c6870767b75e483241e7fd5a4290d689017e73";
-    };
-    extraPatches = [
-      # The file to be patched is different from firefox's `no-buildconfig-ffx90.patch`.
-      ./no-buildconfig.patch
-    ];
-=======
->>>>>>> 6a51acb5
 
   thunderbird-102 = (buildMozillaMach rec {
     pname = "thunderbird";
