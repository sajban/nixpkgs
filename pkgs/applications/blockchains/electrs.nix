--- conflicted
+++ resolved
@@ -17,11 +17,7 @@
 
   # needed for librocksdb-sys
   nativeBuildInputs = [ llvmPackages.clang ];
-<<<<<<< HEAD
-  env.LIBCLANG_PATH = "${llvmPackages.libclang}/lib";
-=======
-  LIBCLANG_PATH = "${llvmPackages.libclang.lib}/lib";
->>>>>>> 2b5910ac
+  env.LIBCLANG_PATH = "${llvmPackages.libclang.lib}/lib";
 
   cargoSha256 = "1rqpadlr9r4z2z825li6vi5a21hivc3bsn5ibxshrdrwiycyyxz8";
 
