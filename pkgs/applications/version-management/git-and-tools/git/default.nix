{ fetchurl, lib, stdenv, buildPackages
, fetchpatch
, curl, openssl, zlib, expat, perlPackages, python3, gettext, cpio
, gnugrep, gnused, gawk, coreutils # needed at runtime by git-filter-branch etc
, openssh, pcre2
, asciidoctor, texinfo, xmlto, docbook2x, docbook_xsl, docbook_xsl_ns, docbook_xml_dtd_45
, libxslt, tcl, tk, makeWrapper, libiconv
, svnSupport, subversionClient, perlLibs, smtpPerlLibs
, perlSupport ? true
, nlsSupport ? true
, guiSupport
, withManual ? true
, pythonSupport ? true
, withpcre2 ? true
, sendEmailSupport
, darwin
, withLibsecret ? false
, pkg-config, glib, libsecret
, gzip # needed at runtime by gitweb.cgi
}:

assert sendEmailSupport -> perlSupport;
assert svnSupport -> perlSupport;

let
  version = "2.30.0";
  svn = subversionClient.override { perlBindings = perlSupport; };

  gitwebPerlLibs = with perlPackages; [ CGI HTMLParser CGIFast FCGI FCGIProcManager HTMLTagCloud ];
in

stdenv.mkDerivation {
  pname = "git";
  inherit version;

  src = fetchurl {
    url = "https://www.kernel.org/pub/software/scm/git/git-${version}.tar.xz";
    sha256 = "06ad6dylgla34k9am7d5z8y3rryc8ln3ibq5z0d74rcm20hm0wsm";
  };

  outputs = [ "out" ] ++ lib.optional withManual "doc";

  hardeningDisable = [ "format" ];

  enableParallelBuilding = true;

  ## Patch

  patches = [
    ./docbook2texi.patch
    ./git-sh-i18n.patch
    ./ssh-path.patch
    ./git-send-email-honor-PATH.patch
    ./installCheck-path.patch
  ];

  postPatch = ''
    for x in connect.c git-gui/lib/remote_add.tcl ; do
      substituteInPlace "$x" \
        --subst-var-by ssh "${openssh}/bin/ssh"
    done

    # Fix references to gettext introduced by ./git-sh-i18n.patch
    substituteInPlace git-sh-i18n.sh \
        --subst-var-by gettext ${gettext}
  '';

  nativeBuildInputs = [ gettext perlPackages.perl ]
    ++ lib.optionals withManual [ asciidoctor texinfo xmlto docbook2x
         docbook_xsl docbook_xsl_ns docbook_xml_dtd_45 libxslt ];
  buildInputs = [curl openssl zlib expat cpio makeWrapper libiconv]
    ++ lib.optionals perlSupport [ perlPackages.perl ]
    ++ lib.optionals guiSupport [tcl tk]
    ++ lib.optionals withpcre2 [ pcre2 ]
    ++ lib.optionals stdenv.isDarwin [ darwin.Security ]
    ++ lib.optionals withLibsecret [ pkg-config glib libsecret ];

  # required to support pthread_cancel()
<<<<<<< HEAD
  env.NIX_LDFLAGS = stdenv.lib.optionalString (!stdenv.cc.isClang) "-lgcc_s"
              + stdenv.lib.optionalString (stdenv.isFreeBSD) " -lthr";
=======
  NIX_LDFLAGS = lib.optionalString (!stdenv.cc.isClang) "-lgcc_s"
              + lib.optionalString (stdenv.isFreeBSD) "-lthr";
>>>>>>> 211be6af

  configureFlags = lib.optionals (stdenv.buildPlatform != stdenv.hostPlatform) [
    "ac_cv_fread_reads_directories=yes"
    "ac_cv_snprintf_returns_bogus=no"
    "ac_cv_iconv_omits_bom=no"
    "ac_cv_prog_CURL_CONFIG=${curl.dev}/bin/curl-config"
  ];

  preBuild = ''
    makeFlagsArray+=( perllibdir=$out/$(perl -MConfig -wle 'print substr $Config{installsitelib}, 1 + length $Config{siteprefixexp}') )
  '';

  makeFlags = [
    "prefix=\${out}"
    "SHELL_PATH=${stdenv.shell}"
  ]
  ++ (if perlSupport then ["PERL_PATH=${perlPackages.perl}/bin/perl"] else ["NO_PERL=1"])
  ++ (if pythonSupport then ["PYTHON_PATH=${python3}/bin/python"] else ["NO_PYTHON=1"])
  ++ lib.optionals stdenv.isSunOS ["INSTALL=install" "NO_INET_NTOP=" "NO_INET_PTON="]
  ++ (if stdenv.isDarwin then ["NO_APPLE_COMMON_CRYPTO=1"] else ["sysconfdir=/etc"])
  ++ lib.optionals stdenv.hostPlatform.isMusl ["NO_SYS_POLL_H=1" "NO_GETTEXT=YesPlease"]
  ++ lib.optional withpcre2 "USE_LIBPCRE2=1"
  ++ lib.optional (!nlsSupport) "NO_GETTEXT=1"
  # git-gui refuses to start with the version of tk distributed with
  # macOS Catalina. We can prevent git from building the .app bundle
  # by specifying an invalid tk framework. The postInstall step will
  # then ensure that git-gui uses tcl/tk from nixpkgs, which is an
  # acceptable version.
  #
  # See https://github.com/Homebrew/homebrew-core/commit/dfa3ccf1e7d3901e371b5140b935839ba9d8b706
  ++ lib.optional stdenv.isDarwin "TKFRAMEWORK=/nonexistent";


  postBuild = ''
    make -C contrib/subtree
  '' + (lib.optionalString perlSupport ''
    make -C contrib/diff-highlight
  '') + (lib.optionalString stdenv.isDarwin ''
    make -C contrib/credential/osxkeychain
  '') + (lib.optionalString withLibsecret ''
    make -C contrib/credential/libsecret
  '');


  ## Install

  # WARNING: Do not `rm` or `mv` files from the source tree; use `cp` instead.
  #          We need many of these files during the installCheckPhase.

  installFlags = [ "NO_INSTALL_HARDLINKS=1" ];

  preInstall = (lib.optionalString stdenv.isDarwin ''
    mkdir -p $out/bin
    ln -s $out/share/git/contrib/credential/osxkeychain/git-credential-osxkeychain $out/bin/
    rm -f $PWD/contrib/credential/osxkeychain/git-credential-osxkeychain.o
  '') + (lib.optionalString withLibsecret ''
    mkdir -p $out/bin
    ln -s $out/share/git/contrib/credential/libsecret/git-credential-libsecret $out/bin/
    rm -f $PWD/contrib/credential/libsecret/git-credential-libsecret.o
  '');

  postInstall =
    ''
      notSupported() {
        unlink $1 || true
      }

      # Install git-subtree.
      make -C contrib/subtree install ${lib.optionalString withManual "USE_ASCIIDOCTOR=1 install-doc"}
      rm -rf contrib/subtree

      # Install contrib stuff.
      mkdir -p $out/share/git
      cp -a contrib $out/share/git/
      mkdir -p $out/share/bash-completion/completions
      ln -s $out/share/git/contrib/completion/git-completion.bash $out/share/bash-completion/completions/git
      mkdir -p $out/share/bash-completion/completions
      ln -s $out/share/git/contrib/completion/git-prompt.sh $out/share/bash-completion/completions/

      # grep is a runtime dependency, need to patch so that it's found
      substituteInPlace $out/libexec/git-core/git-sh-setup \
          --replace ' grep' ' ${gnugrep}/bin/grep' \
          --replace ' egrep' ' ${gnugrep}/bin/egrep'

      # Fix references to the perl, sed, awk and various coreutil binaries used by
      # shell scripts that git calls (e.g. filter-branch)
      SCRIPT="$(cat <<'EOS'
        BEGIN{
          @a=(
            '${gnugrep}/bin/grep', '${gnused}/bin/sed', '${gawk}/bin/awk',
            '${coreutils}/bin/cut', '${coreutils}/bin/basename', '${coreutils}/bin/dirname',
            '${coreutils}/bin/wc', '${coreutils}/bin/tr'
            ${lib.optionalString perlSupport ", '${perlPackages.perl}/bin/perl'"}
          );
        }
        foreach $c (@a) {
          $n=(split("/", $c))[-1];
          s|(?<=[^#][^/.-])\b''${n}(?=\s)|''${c}|g
        }
      EOS
      )"
      perl -0777 -i -pe "$SCRIPT" \
        $out/libexec/git-core/git-{sh-setup,filter-branch,merge-octopus,mergetool,quiltimport,request-pull,submodule,subtree,web--browse}


      # Also put git-http-backend into $PATH, so that we can use smart
      # HTTP(s) transports for pushing
      ln -s $out/libexec/git-core/git-http-backend $out/bin/git-http-backend
    '' + lib.optionalString perlSupport ''
      # wrap perl commands
      makeWrapper "$out/share/git/contrib/credential/netrc/git-credential-netrc.perl" $out/bin/git-credential-netrc \
                  --set PERL5LIB   "$out/${perlPackages.perl.libPrefix}:${perlPackages.makePerlPath perlLibs}"
      wrapProgram $out/libexec/git-core/git-cvsimport \
                  --set GITPERLLIB "$out/${perlPackages.perl.libPrefix}:${perlPackages.makePerlPath perlLibs}"
      wrapProgram $out/libexec/git-core/git-add--interactive \
                  --set GITPERLLIB "$out/${perlPackages.perl.libPrefix}:${perlPackages.makePerlPath perlLibs}"
      wrapProgram $out/libexec/git-core/git-archimport \
                  --set GITPERLLIB "$out/${perlPackages.perl.libPrefix}:${perlPackages.makePerlPath perlLibs}"
      wrapProgram $out/libexec/git-core/git-instaweb \
                  --set GITPERLLIB "$out/${perlPackages.perl.libPrefix}:${perlPackages.makePerlPath perlLibs}"
      wrapProgram $out/libexec/git-core/git-cvsexportcommit \
                  --set GITPERLLIB "$out/${perlPackages.perl.libPrefix}:${perlPackages.makePerlPath perlLibs}"

      # gzip (and optionally bzip2, xz, zip) are runtime dependencies for
      # gitweb.cgi, need to patch so that it's found
      sed -i -e "s|'compressor' => \['gzip'|'compressor' => ['${gzip}/bin/gzip'|" \
          $out/share/gitweb/gitweb.cgi
      # Give access to CGI.pm and friends (was removed from perl core in 5.22)
      for p in ${lib.concatStringsSep " " gitwebPerlLibs}; do
          sed -i -e "/use CGI /i use lib \"$p/${perlPackages.perl.libPrefix}\";" \
              "$out/share/gitweb/gitweb.cgi"
      done
    ''

   + (if svnSupport then ''
        # wrap git-svn
        wrapProgram $out/libexec/git-core/git-svn                                                                                \
                     --set GITPERLLIB "$out/${perlPackages.perl.libPrefix}:${perlPackages.makePerlPath (perlLibs ++ [svn.out])}" \
                     --prefix PATH : "${svn.out}/bin" ''
       else '' # replace git-svn by notification script
        notSupported $out/libexec/git-core/git-svn
     '')

   + (if sendEmailSupport then ''
        # wrap git-send-email
        wrapProgram $out/libexec/git-core/git-send-email \
                     --set GITPERLLIB "$out/${perlPackages.perl.libPrefix}:${perlPackages.makePerlPath smtpPerlLibs}"
      '' else ''
        # replace git-send-email by notification script
        notSupported $out/libexec/git-core/git-send-email
      '')

   + lib.optionalString withManual ''# Install man pages
       make -j $NIX_BUILD_CORES -l $NIX_BUILD_CORES USE_ASCIIDOCTOR=1 PERL_PATH="${buildPackages.perl}/bin/perl" cmd-list.made install install-html \
         -C Documentation ''

   + (if guiSupport then ''
       # Wrap Tcl/Tk programs
       for prog in bin/gitk libexec/git-core/{git-gui,git-citool,git-gui--askpass}; do
         sed -i -e "s|exec 'wish'|exec '${tk}/bin/wish'|g" \
                -e "s|exec wish|exec '${tk}/bin/wish'|g" \
                "$out/$prog"
       done
       ln -s $out/share/git/contrib/completion/git-completion.bash $out/share/bash-completion/completions/gitk
     '' else ''
       # Don't wrap Tcl/Tk, replace them by notification scripts
       for prog in bin/gitk libexec/git-core/git-gui; do
         notSupported "$out/$prog"
       done
     '')
   + lib.optionalString stdenv.isDarwin ''
    # enable git-credential-osxkeychain by default if darwin
    mkdir -p $out/etc
    cat > $out/etc/gitconfig << EOF
    [credential]
      helper = osxkeychain
    EOF
  '';


  ## InstallCheck

  doCheck = false;
  doInstallCheck = true;

  installCheckTarget = "test";

  # see also installCheckFlagsArray
  installCheckFlags = [
    "DEFAULT_TEST_TARGET=prove"
    "PERL_PATH=${buildPackages.perl}/bin/perl"
  ];

  preInstallCheck = ''
    installCheckFlagsArray+=(
      GIT_PROVE_OPTS="--jobs $NIX_BUILD_CORES --failures --state=failed,save"
      GIT_TEST_INSTALLED=$out/bin
      ${lib.optionalString (!svnSupport) "NO_SVN_TESTS=y"}
    )

    function disable_test {
      local test=$1 pattern=$2
      if [ $# -eq 1 ]; then
        mv t/{,skip-}$test.sh || true
      else
        sed -i t/$test.sh \
          -e "/^\s*test_expect_.*$pattern/,/^\s*' *\$/{s/^/: #/}"
      fi
    }

    # Shared permissions are forbidden in sandbox builds.
    disable_test t0001-init shared
    disable_test t1301-shared-repo
    disable_test t5324-split-commit-graph 'split commit-graph respects core.sharedrepository'
    disable_test t4129-apply-samemode 'do not use core.sharedRepository for working tree files'

    # Our patched gettext never fallbacks
    disable_test t0201-gettext-fallbacks

    ${lib.optionalString (!sendEmailSupport) ''
      # Disable sendmail tests
      disable_test t9001-send-email
    ''}

    # XXX: I failed to understand why this one fails.
    # Could someone try to re-enable it on the next release ?
    # Tested to fail: 2.18.0 and 2.19.0
    disable_test t1700-split-index "null sha1"

    # Tested to fail: 2.18.0
    disable_test t9902-completion "sourcing the completion script clears cached --options"

    ${lib.optionalString (!perlSupport) ''
      # request-pull is a Bash script that invokes Perl, so it is not available
      # when NO_PERL=1, and the test should be skipped, but the test suite does
      # not check for the Perl prerequisite.
      disable_test t5150-request-pull
    ''}
  '' + lib.optionalString stdenv.isDarwin ''
    # XXX: Some tests added in 2.24.0 fail.
    # Please try to re-enable on the next release.
    disable_test t7816-grep-binary-pattern
  '' + lib.optionalString stdenv.hostPlatform.isMusl ''
    # Test fails (as of 2.17.0, musl 1.1.19)
    disable_test t3900-i18n-commit
    # Fails largely due to assumptions about BOM
    # Tested to fail: 2.18.0
    disable_test t0028-working-tree-encoding
  '';

  stripDebugList = [ "lib" "libexec" "bin" "share/git/contrib/credential/libsecret" ];


  meta = {
    homepage = "https://git-scm.com/";
    description = "Distributed version control system";
    license = lib.licenses.gpl2;
    changelog = "https://raw.githubusercontent.com/git/git/${version}/Documentation/RelNotes/${version}.txt";

    longDescription = ''
      Git, a popular distributed version control system designed to
      handle very large projects with speed and efficiency.
    '';

    platforms = lib.platforms.all;
    maintainers = with lib.maintainers; [ primeos peti wmertens globin ];
  };
}<|MERGE_RESOLUTION|>--- conflicted
+++ resolved
@@ -76,13 +76,8 @@
     ++ lib.optionals withLibsecret [ pkg-config glib libsecret ];
 
   # required to support pthread_cancel()
-<<<<<<< HEAD
-  env.NIX_LDFLAGS = stdenv.lib.optionalString (!stdenv.cc.isClang) "-lgcc_s"
-              + stdenv.lib.optionalString (stdenv.isFreeBSD) " -lthr";
-=======
-  NIX_LDFLAGS = lib.optionalString (!stdenv.cc.isClang) "-lgcc_s"
-              + lib.optionalString (stdenv.isFreeBSD) "-lthr";
->>>>>>> 211be6af
+  env.NIX_LDFLAGS = lib.optionalString (!stdenv.cc.isClang) "-lgcc_s"
+              + lib.optionalString (stdenv.isFreeBSD) " -lthr";
 
   configureFlags = lib.optionals (stdenv.buildPlatform != stdenv.hostPlatform) [
     "ac_cv_fread_reads_directories=yes"
