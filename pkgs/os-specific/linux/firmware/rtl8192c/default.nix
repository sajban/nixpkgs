--- conflicted
+++ resolved
@@ -4,14 +4,10 @@
   src = firmwareLinuxNonfree;
 
   phases = [ "installPhase" ];
-<<<<<<< HEAD
-  installPhase = "mkdir -p $out/rtlwifi && cp $src/realtek/rtlwifi/rtl8192cfw.bin $out/rtlwifi/rtl8192cfw.bin";
-=======
   installPhase = ''
-    ensureDir $out/rtlwifi
+    mkdir -p $out/rtlwifi
     cp "$src/rtlwifi/rtl8192cfw.bin" "$out/rtlwifi/rtl8192cfw.bin"
   '';
->>>>>>> e9974606
 
   meta = {
     description = "Firmware for the Realtek RTL8192c wireless cards";
