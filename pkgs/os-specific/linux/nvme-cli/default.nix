--- conflicted
+++ resolved
@@ -2,11 +2,7 @@
 
 stdenv.mkDerivation rec {
   pname = "nvme-cli";
-<<<<<<< HEAD
-  version = "1.8.1";
-=======
   version = "1.9";
->>>>>>> ffbb4d26
 
   src = fetchFromGitHub {
     owner = "linux-nvme";
