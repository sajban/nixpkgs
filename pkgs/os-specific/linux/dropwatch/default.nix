{ lib
, stdenv
, fetchFromGitHub
, autoreconfHook
, pkg-config
, libbfd
, libnl
, libpcap
, ncurses
, readline
, zlib
}:

stdenv.mkDerivation rec {
  pname = "dropwatch";
  version = "1.5.3";

  src = fetchFromGitHub {
    owner = "nhorman";
    repo = pname;
    rev = "v${version}";
    sha256 = "0axx0zzrs7apqnl0r70jyvmgk7cs5wk185id479mapgngibwkyxy";
  };

<<<<<<< HEAD
  nativeBuildInputs = [ autoreconfHook pkg-config ];
  buildInputs = [ libbfd libnl ncurses readline zlib ];

  # To avoid running into https://sourceware.org/bugzilla/show_bug.cgi?id=14243 we need to define:
  env.NIX_CFLAGS_COMPILE = "-DPACKAGE=${pname} -DPACKAGE_VERSION=${version}";
=======
  nativeBuildInputs = [
    autoreconfHook
    pkg-config
  ];
  buildInputs = [
    libbfd
    libnl
    libpcap
    ncurses
    readline
    zlib
  ];
>>>>>>> c51f3696

  enableParallelBuilding = true;

  meta = with lib; {
    description = "Linux kernel dropped packet monitor";
    homepage = "https://github.com/nhorman/dropwatch";
    license = licenses.gpl2Plus;
    platforms = platforms.linux;
    maintainers = with maintainers; [ c0bw3b ];
  };
}<|MERGE_RESOLUTION|>--- conflicted
+++ resolved
@@ -22,13 +22,6 @@
     sha256 = "0axx0zzrs7apqnl0r70jyvmgk7cs5wk185id479mapgngibwkyxy";
   };
 
-<<<<<<< HEAD
-  nativeBuildInputs = [ autoreconfHook pkg-config ];
-  buildInputs = [ libbfd libnl ncurses readline zlib ];
-
-  # To avoid running into https://sourceware.org/bugzilla/show_bug.cgi?id=14243 we need to define:
-  env.NIX_CFLAGS_COMPILE = "-DPACKAGE=${pname} -DPACKAGE_VERSION=${version}";
-=======
   nativeBuildInputs = [
     autoreconfHook
     pkg-config
@@ -41,7 +34,6 @@
     readline
     zlib
   ];
->>>>>>> c51f3696
 
   enableParallelBuilding = true;
 
