--- conflicted
+++ resolved
@@ -1,29 +1,5 @@
 {
     "4.14": {
-<<<<<<< HEAD
-        "extra": "",
-        "name": "linux-hardened-4.14.213.a.patch",
-        "sha256": "0lkjgg6cbsaiypxij7p00q3y094qf0h172hc2p7wgy39777b45a7",
-        "url": "https://github.com/anthraxx/linux-hardened/releases/download/4.14.213.a/linux-hardened-4.14.213.a.patch"
-    },
-    "4.19": {
-        "extra": ".a",
-        "name": "linux-hardened-4.19.165.a.patch",
-        "sha256": "06v34jaj4jg6f3v05wbkkfnr69ahxqyyq0gam4ma3wgm74x6cf3s",
-        "url": "https://github.com/anthraxx/linux-hardened/releases/download/4.19.165.a/linux-hardened-4.19.165.a.patch"
-    },
-    "5.10": {
-        "extra": "-hardened1",
-        "name": "linux-hardened-5.10.10-hardened1.patch",
-        "sha256": "0hm8ng073lzqcj5khgpxvr775z0jns9y00qj8b0n63yq0klm2pqh",
-        "url": "https://github.com/anthraxx/linux-hardened/releases/download/5.10.10-hardened1/linux-hardened-5.10.10-hardened1.patch"
-    },
-    "5.4": {
-        "extra": ".a",
-        "name": "linux-hardened-5.4.90.a.patch",
-        "sha256": "1x0fkcgsw7q99xa2f97i2cyybwj4kjf6vypbm2bwgl76ghpchydq",
-        "url": "https://github.com/anthraxx/linux-hardened/releases/download/5.4.90.a/linux-hardened-5.4.90.a.patch"
-=======
         "extra": "-hardened1",
         "name": "linux-hardened-4.14.217-hardened1.patch",
         "sha256": "1hb5fa06xw9rn0f77lklrlhb6vajr1hjv64qxv5y03l7zqfsi7lx",
@@ -52,6 +28,11 @@
         "name": "linux-hardened-5.9.16.a.patch",
         "sha256": "024wdzc9bwgr4nd4z0l6bazcl35jczhsmdl2lb26bvffjwg207rw",
         "url": "https://github.com/anthraxx/linux-hardened/releases/download/5.9.16.a/linux-hardened-5.9.16.a.patch"
->>>>>>> b5339fc8
+    },
+    "5.10": {
+        "extra": "-hardened1",
+        "name": "linux-hardened-5.10.10-hardened1.patch",
+        "sha256": "0hm8ng073lzqcj5khgpxvr775z0jns9y00qj8b0n63yq0klm2pqh",
+        "url": "https://github.com/anthraxx/linux-hardened/releases/download/5.10.10-hardened1/linux-hardened-5.10.10-hardened1.patch"
     }
 }