--- conflicted
+++ resolved
@@ -3,21 +3,13 @@
 with stdenv.lib;
 
 buildLinux (args // rec {
-<<<<<<< HEAD
-  version = "4.14.23";
-=======
   version = "4.14.25";
->>>>>>> da86dadb
 
   # branchVersion needs to be x.y
   extraMeta.branch = concatStrings (intersperse "." (take 2 (splitString "." version)));
 
   src = fetchurl {
     url = "mirror://kernel/linux/kernel/v4.x/linux-${version}.tar.xz";
-<<<<<<< HEAD
-    sha256 = "1jhjazzaw5m92jl7cbchzfg5fyci7fp285bilydfvaibb9avb5ws";
-=======
     sha256 = "11z544zyq1k1x52a3wibhqgkbjn9vmccxcgd0qdirrb8q1wvzkvd";
->>>>>>> da86dadb
   };
 } // (args.argsOverride or {}))