--- conflicted
+++ resolved
@@ -1,12 +1,8 @@
 { stdenv, fetchFromGitHub, nukeReferences, kernel }:
 with stdenv.lib;
 stdenv.mkDerivation rec {
-<<<<<<< HEAD
-  name = "rtl8723bs-${kernel.version}-c517f2b";
-=======
   name = "rtl8723bs-${kernel.version}-${rev}";
   rev = "6918e9b2ff297b1cc7fde193e72452c33c10e1c8";
->>>>>>> 94520a25
 
   src = fetchFromGitHub {
     owner = "hadess";
@@ -15,21 +11,8 @@
     sha256 = "07srd457wnz29nvvq02wz66s387bhjbydnmbs3qr7ljprabhsgmi";
   };
 
-<<<<<<< HEAD
   hardeningDisable = [ "pic" ];
 
-  patchPhase = ''
-    substituteInPlace ./Makefile --replace /lib/modules/ "${kernel.dev}/lib/modules/"
-    substituteInPlace ./Makefile --replace '$(shell uname -r)' "${kernel.modDirVersion}"
-    substituteInPlace ./Makefile --replace /sbin/depmod #
-    substituteInPlace ./Makefile --replace '$(MODDESTDIR)' "$out/lib/modules/${kernel.modDirVersion}/kernel/net/wireless/"
-    substituteInPlace ./Makefile --replace '/lib/firmware' "$out/lib/firmware"
-  '';
-
-  preInstall = ''
-    mkdir -p "$out/lib/modules/${kernel.modDirVersion}/kernel/net/wireless/"
-    mkdir -p "$out/lib/firmware/rtlwifi"
-=======
   buildInputs = [ nukeReferences ];
 
   makeFlags = concatStringsSep " " [
@@ -45,7 +28,6 @@
     cp r8723bs.ko $out/lib/modules/${kernel.modDirVersion}/kernel/drivers/net/wireless
 
     nuke-refs $(find $out -name "*.ko")
->>>>>>> 94520a25
   '';
 
   meta = {
