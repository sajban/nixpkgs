{ stdenv, buildPackages, fetchurl, fetchpatch, flex, cracklib, db4 }:

stdenv.mkDerivation rec {
  pname = "linux-pam";
  version = "1.3.1";

  src = fetchurl {
    url    = "https://github.com/linux-pam/linux-pam/releases/download/v1.3.1/Linux-PAM-${version}.tar.xz";
    sha256 = "1nyh9kdi3knhxcbv5v4snya0g3gff0m671lnvqcbygw3rm77mx7g";
  };

  patches = stdenv.lib.optionals (stdenv.hostPlatform.libc == "musl") [
    (fetchpatch {
      url = "https://git.alpinelinux.org/cgit/aports/plain/main/linux-pam/fix-compat.patch?id=05a62bda8ec255d7049a2bd4cf0fdc4b32bdb2cc";
      sha256 = "1h5yp5h2mqp1fcwiwwklyfpa69a3i03ya32pivs60fd7g5bqa7sf";
    })
    (fetchpatch {
      url = "https://git.alpinelinux.org/cgit/aports/plain/main/linux-pam/libpam-fix-build-with-eglibc-2.16.patch?id=05a62bda8ec255d7049a2bd4cf0fdc4b32bdb2cc";
      sha256 = "1ib6shhvgzinjsc603k2x1lxh9dic6qq449fnk110gc359m23j81";
    })
    # From adelie's package repo, using local copy since it seems to be currently offline.
    # (we previously used similar patch from void, but stopped working with update to 1.3.1)
    ./musl-fix-pam_exec.patch
  ];

  outputs = [ "out" "doc" "man" /* "modules" */ ];

  depsBuildBuild = [ buildPackages.stdenv.cc ];
  nativeBuildInputs = [ flex ];

  buildInputs = [ cracklib db4 ];

  enableParallelBuilding = true;

  postInstall = ''
    mv -v $out/sbin/unix_chkpwd{,.orig}
    ln -sv /run/wrappers/bin/unix_chkpwd $out/sbin/unix_chkpwd
  ''; /*
    rm -rf $out/etc
    mkdir -p $modules/lib
    mv $out/lib/security $modules/lib/
  '';*/
  # don't move modules, because libpam needs to (be able to) find them,
  # which is done by dlopening $out/lib/security/pam_foo.so
  # $out/etc was also missed: pam_env(login:session): Unable to open config file

<<<<<<< HEAD
  preConfigure = ''
    configureFlags+=("--includedir=$out/include/security")
  '' + stdenv.lib.optionalString (stdenv.hostPlatform.libc == "musl") ''
    # export ac_cv_search_crypt=no
    # (taken from Alpine linux, apparently insecure but also doesn't build O:))
    # disable insecure modules
    # sed -e 's/pam_rhosts//g' -i modules/Makefile.am
    sed -e 's/pam_rhosts//g' -i modules/Makefile.in
=======
  preConfigure = stdenv.lib.optionalString (stdenv.hostPlatform.libc == "musl") ''
      # export ac_cv_search_crypt=no
      # (taken from Alpine linux, apparently insecure but also doesn't build O:))
      # disable insecure modules
      # sed -e 's/pam_rhosts//g' -i modules/Makefile.am
      sed -e 's/pam_rhosts//g' -i modules/Makefile.in
>>>>>>> 3aa6dcf2
  '';

  configureFlags = [
    "--includedir=${placeholder "out"}/include/security"
    "--enable-sconfigdir=/etc/security"
  ];

  installFlags = [
    "SCONFIGDIR=${placeholder "out"}/etc/security"
  ];

  doCheck = false; # fails

  meta = with stdenv.lib; {
    homepage = http://www.linux-pam.org/;
    description = "Pluggable Authentication Modules, a flexible mechanism for authenticating user";
    platforms = platforms.linux;
    license = licenses.bsd3;
  };
}<|MERGE_RESOLUTION|>--- conflicted
+++ resolved
@@ -44,23 +44,12 @@
   # which is done by dlopening $out/lib/security/pam_foo.so
   # $out/etc was also missed: pam_env(login:session): Unable to open config file
 
-<<<<<<< HEAD
-  preConfigure = ''
-    configureFlags+=("--includedir=$out/include/security")
-  '' + stdenv.lib.optionalString (stdenv.hostPlatform.libc == "musl") ''
-    # export ac_cv_search_crypt=no
-    # (taken from Alpine linux, apparently insecure but also doesn't build O:))
-    # disable insecure modules
-    # sed -e 's/pam_rhosts//g' -i modules/Makefile.am
-    sed -e 's/pam_rhosts//g' -i modules/Makefile.in
-=======
   preConfigure = stdenv.lib.optionalString (stdenv.hostPlatform.libc == "musl") ''
       # export ac_cv_search_crypt=no
       # (taken from Alpine linux, apparently insecure but also doesn't build O:))
       # disable insecure modules
       # sed -e 's/pam_rhosts//g' -i modules/Makefile.am
       sed -e 's/pam_rhosts//g' -i modules/Makefile.in
->>>>>>> 3aa6dcf2
   '';
 
   configureFlags = [
