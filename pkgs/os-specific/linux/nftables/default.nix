--- conflicted
+++ resolved
@@ -7,21 +7,12 @@
 with stdenv.lib;
 
 stdenv.mkDerivation rec {
-<<<<<<< HEAD
-  version = "0.9.0";
+  version = "0.9.1";
   pname = "nftables";
 
   src = fetchurl {
     url = "https://netfilter.org/projects/nftables/files/${pname}-${version}.tar.bz2";
-    sha256 = "14bygs6vg2v448cw5r4pxqi8an29hw0m9vab8hpmgjmrzjsq30dd";
-=======
-  version = "0.9.1";
-  name = "nftables-${version}";
-
-  src = fetchurl {
-    url = "https://netfilter.org/projects/nftables/files/${name}.tar.bz2";
     sha256 = "1kjg3dykf2aw76d76viz1hm0rav57nfbdwlngawgn2slxmlbplza";
->>>>>>> 8943fb5f
   };
 
   configureFlags = [
