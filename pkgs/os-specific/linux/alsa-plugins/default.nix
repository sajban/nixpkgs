--- conflicted
+++ resolved
@@ -9,11 +9,7 @@
     sha256 = "0z9k3ssbfk2ky2w13avgyf202j1drsz9sv3834bp33cj1i2hc3qw";
   };
 
-<<<<<<< HEAD
-  nativeBuildInputs = [ pkgconfig ];
-=======
   nativeBuildInputs = [ pkg-config ];
->>>>>>> 211be6af
 
   # ToDo: a52, etc.?
   buildInputs =
