--- conflicted
+++ resolved
@@ -180,17 +180,6 @@
       ];
     };
 
-<<<<<<< HEAD
-    linux_6_2 = callPackage ../os-specific/linux/kernel/linux-6.2.nix {
-      kernelPatches = [
-        kernelPatches.bridge_stp_helper
-        kernelPatches.request_key_helper
-        kernelPatches.make-maple-state-reusable-after-mas_empty_area
-      ];
-    };
-
-=======
->>>>>>> 73ddcacb
     linux_6_3 = callPackage ../os-specific/linux/kernel/linux-6.3.nix {
       kernelPatches = [
         kernelPatches.bridge_stp_helper
