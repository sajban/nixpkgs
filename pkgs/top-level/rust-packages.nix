# This file defines the source of Rust / cargo's crates registry
#
# buildRustPackage will automatically download dependencies from the registry
# version that we define here. If you're having problems downloading / finding
# a Rust library, try updating this to a newer commit.

{ runCommand, fetchFromGitHub, git }:

let
<<<<<<< HEAD
  version = "2016-01-10";
  rev = "d4120073882c5520f66ed56729b38af2063c2d28";
=======
  version = "2016-01-17";
  rev = "4d434405cd956c3c5476171bdc7e6dbe5c8ff209";
>>>>>>> c23b0856

  src = fetchFromGitHub {
      inherit rev;

      owner = "rust-lang";
      repo = "crates.io-index";
<<<<<<< HEAD
      sha256 = "1xxsaz3inxpkn25afbi8ncwnhns2vpr2f845wk2vs3vv7qpyr0a4";
=======
      sha256 = "12y6kbgx1kh04lhwxvxqs2jkhnfa9hkgdjxhzlqs3gjcybsdkdhj";
>>>>>>> c23b0856
  };

in

runCommand "rustRegistry-${version}-${builtins.substring 0 7 rev}" {} ''
  # For some reason, cargo doesn't like fetchgit's git repositories, not even
  # if we set leaveDotGit to true, set the fetchgit branch to 'master' and clone
  # the repository (tested with registry rev
  # 965b634156cc5c6f10c7a458392bfd6f27436e7e), failing with the message:
  #
  # "Target OID for the reference doesn't exist on the repository"
  #
  # So we'll just have to create a new git repository from scratch with the
  # contents downloaded with fetchgit...

  mkdir -p $out

  cp -r ${src}/* $out/

  cd $out

  git="${git}/bin/git"

  $git init
  $git config --local user.email "example@example.com"
  $git config --local user.name "example"
  $git add .
  $git commit -m 'Rust registry commit'
''<|MERGE_RESOLUTION|>--- conflicted
+++ resolved
@@ -7,24 +7,15 @@
 { runCommand, fetchFromGitHub, git }:
 
 let
-<<<<<<< HEAD
-  version = "2016-01-10";
-  rev = "d4120073882c5520f66ed56729b38af2063c2d28";
-=======
   version = "2016-01-17";
   rev = "4d434405cd956c3c5476171bdc7e6dbe5c8ff209";
->>>>>>> c23b0856
 
   src = fetchFromGitHub {
       inherit rev;
 
       owner = "rust-lang";
       repo = "crates.io-index";
-<<<<<<< HEAD
-      sha256 = "1xxsaz3inxpkn25afbi8ncwnhns2vpr2f845wk2vs3vv7qpyr0a4";
-=======
       sha256 = "12y6kbgx1kh04lhwxvxqs2jkhnfa9hkgdjxhzlqs3gjcybsdkdhj";
->>>>>>> c23b0856
   };
 
 in
