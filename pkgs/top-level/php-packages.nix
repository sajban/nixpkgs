{ stdenv, lib, pkgs, fetchgit, phpPackage, autoconf, pkg-config, re2c
, gettext, bzip2, curl, libxml2, openssl, gmp, icu64, oniguruma, libsodium
, html-tidy, libzip, zlib, pcre, pcre2, libxslt, aspell, openldap, cyrus_sasl
, uwimap, pam, libiconv, enchant1, libXpm, gd, libwebp, libjpeg, libpng
, freetype, libffi, freetds, postgresql, sqlite, net-snmp, unixODBC, libedit
, readline, rsync, fetchpatch, valgrind
}:

lib.makeScope pkgs.newScope (self: with self; {
  buildPecl = import ../build-support/build-pecl.nix {
    php = php.unwrapped;
    inherit lib;
    inherit (pkgs) stdenv autoreconfHook fetchurl re2c;
  };

  # Wrap mkDerivation to prepend pname with "php-" to make names consistent
  # with how buildPecl does it and make the file easier to overview.
  mkDerivation = { pname, ... }@args: pkgs.stdenv.mkDerivation (args // {
    pname = "php-${pname}";
  });

  pcre' = if (lib.versionAtLeast php.version "7.3") then pcre2 else pcre;

  php = phpPackage;

  # This is a set of interactive tools based on PHP.
  tools = {
    box = callPackage ../development/php-packages/box { };

    composer = callPackage ../development/php-packages/composer { };

    composer1 = callPackage ../development/php-packages/composer/1.x.nix { };

    php-cs-fixer = callPackage ../development/php-packages/php-cs-fixer { };

    php-parallel-lint = callPackage ../development/php-packages/php-parallel-lint { };

    phpcbf = callPackage ../development/php-packages/phpcbf { };

    phpcs = callPackage ../development/php-packages/phpcs { };

    phpmd = callPackage ../development/php-packages/phpmd { };

    phpstan = callPackage ../development/php-packages/phpstan { };

    psalm = callPackage ../development/php-packages/psalm { };

    psysh = callPackage ../development/php-packages/psysh { };
  };



  # This is a set of PHP extensions meant to be used in php.buildEnv
  # or php.withExtensions to extend the functionality of the PHP
  # interpreter.
  extensions = {
    apcu = callPackage ../development/php-packages/apcu { };

    apcu_bc = callPackage ../development/php-packages/apcu_bc { };

    ast = callPackage ../development/php-packages/ast { };

    blackfire = pkgs.callPackage ../development/tools/misc/blackfire/php-probe.nix { inherit php; };

    couchbase = callPackage ../development/php-packages/couchbase { };

    event = callPackage ../development/php-packages/event { };

    igbinary = callPackage ../development/php-packages/igbinary { };

    imagick = callPackage ../development/php-packages/imagick { };

    mailparse = callPackage ../development/php-packages/mailparse { };

    maxminddb = callPackage ../development/php-packages/maxminddb { };

    memcached = callPackage ../development/php-packages/memcached { };

    mongodb = callPackage ../development/php-packages/mongodb { };

    oci8 = callPackage ../development/php-packages/oci8 ({
      version = "2.2.0";
      sha256 = "0jhivxj1nkkza4h23z33y7xhffii60d7dr51h1czjk10qywl7pyd";
    } // lib.optionalAttrs (lib.versionAtLeast php.version "8.0") {
      version = "3.0.1";
      sha256 = "108ds92620dih5768z19hi0jxfa7wfg5hdvyyvpapir87c0ap914";
    });

    pdlib = callPackage ../development/php-packages/pdlib { };

    pcov = callPackage ../development/php-packages/pcov { };

    pcs = buildPecl {
      version = "1.3.3";
      pname = "pcs";

      sha256 = "0d4p1gpl8gkzdiv860qzxfz250ryf0wmjgyc8qcaaqgkdyh5jy5p";

      internalDeps = [ php.extensions.tokenizer ];

      meta.maintainers = lib.teams.php.members;
      meta.broken = lib.versionAtLeast php.version "7.3"; # Runtime failure on 7.3, build error on 7.4
    };

    pdo_oci = buildPecl rec {
      inherit (php.unwrapped) src version;

      pname = "pdo_oci";
      sourceRoot = "php-${version}/ext/pdo_oci";

      buildInputs = [ pkgs.oracle-instantclient ];
      configureFlags = [ "--with-pdo-oci=instantclient,${pkgs.oracle-instantclient.lib}/lib" ];

      internalDeps = [ php.extensions.pdo ];

      postPatch = ''
        sed -i -e 's|OCISDKMANINC=`.*$|OCISDKMANINC="${pkgs.oracle-instantclient.dev}/include"|' config.m4
      '';

      meta.maintainers = lib.teams.php.members;
    };

    pdo_sqlsrv = callPackage ../development/php-packages/pdo_sqlsrv { };

    php_excel = callPackage ../development/php-packages/php_excel { };

    pinba = callPackage ../development/php-packages/pinba { };

    protobuf = callPackage ../development/php-packages/protobuf { };

    pthreads = callPackage ../development/php-packages/pthreads { };

    rdkafka = callPackage ../development/php-packages/rdkafka { };

    redis = callPackage ../development/php-packages/redis { };

    smbclient = callPackage ../development/php-packages/smbclient { };

    sqlsrv = callPackage ../development/php-packages/sqlsrv { };

    swoole = callPackage ../development/php-packages/swoole { };

    v8 = buildPecl {
      version = "0.2.2";
      pname = "v8";

      sha256 = "103nys7zkpi1hifqp9miyl0m1mn07xqshw3sapyz365nb35g5q71";

      buildInputs = [ pkgs.v8_6_x ];
      configureFlags = [ "--with-v8=${pkgs.v8_6_x}" ];

      meta.maintainers = lib.teams.php.members;
      meta.broken = true;
    };

    v8js = buildPecl {
      version = "2.1.0";
      pname = "v8js";

      sha256 = "0g63dyhhicngbgqg34wl91nm3556vzdgkq19gy52gvmqj47rj6rg";

      buildInputs = [ pkgs.v8_6_x ];
      configureFlags = [ "--with-v8js=${pkgs.v8_6_x}" ];

      meta.maintainers = lib.teams.php.members;
      meta.broken = true;
    };

    xdebug = callPackage ../development/php-packages/xdebug { };

    yaml = callPackage ../development/php-packages/yaml { };

    zmq = buildPecl {
      version = "1.1.3";
      pname = "zmq";

      sha256 = "1kj487vllqj9720vlhfsmv32hs2dy2agp6176mav6ldx31c3g4n4";

      configureFlags = [
        "--with-zmq=${pkgs.zeromq}"
      ];

      nativeBuildInputs = [ pkgs.pkg-config ];

      meta.maintainers = lib.teams.php.members;
      meta.broken = lib.versionAtLeast php.version "7.3";
    };
  } // (let
    # Function to build a single php extension based on the php version.
    #
    # Name passed is the name of the extension and is automatically used
    # to add the configureFlag "--enable-${name}", which can be overriden.
    #
    # Build inputs is used for extra deps that may be needed. And zendExtension
    # will mark the extension as a zend extension or not.
    mkExtension = {
      name
      , configureFlags ? [ "--enable-${name}" ]
      , internalDeps ? []
      , postPhpize ? ""
      , buildInputs ? []
      , zendExtension ? false
      , doCheck ? true
      , ...
    }@args: stdenv.mkDerivation ((builtins.removeAttrs args [ "name" ]) // {
      pname = "php-${name}";
      extensionName = name;

      inherit (php.unwrapped) version src;
      sourceRoot = "php-${php.version}/ext/${name}";

      enableParallelBuilding = true;
      nativeBuildInputs = [ php.unwrapped autoconf pkg-config re2c ];
      inherit configureFlags internalDeps buildInputs
        zendExtension doCheck;

      prePatch = "pushd ../..";
      postPatch = "popd";

      preConfigure = ''
        nullglobRestore=$(shopt -p nullglob)
        shopt -u nullglob   # To make ?-globbing work

        # Some extensions have a config0.m4 or config9.m4
        if [ -f config?.m4 ]; then
          mv config?.m4 config.m4
        fi

        $nullglobRestore
        phpize
        ${postPhpize}
        ${lib.concatMapStringsSep "\n"
          (dep: "mkdir -p ext; ln -s ${dep.dev}/include ext/${dep.extensionName}")
          internalDeps}
      '';
      checkPhase = "echo n | make test";
      outputs = [ "out" "dev" ];
      installPhase = ''
        mkdir -p $out/lib/php/extensions
        cp modules/${name}.so $out/lib/php/extensions/${name}.so
        mkdir -p $dev/include
        ${rsync}/bin/rsync -r --filter="+ */" \
                              --filter="+ *.h" \
                              --filter="- *" \
                              --prune-empty-dirs \
                              . $dev/include/
      '';

      meta = {
        description = "PHP upstream extension: ${name}";
        inherit (php.meta) maintainers homepage license;
      };
    });

    # This list contains build instructions for different modules that one may
    # want to build.
    #
    # These will be passed as arguments to mkExtension above.
    extensionData = [
      { name = "bcmath"; }
      { name = "bz2"; buildInputs = [ bzip2 ]; configureFlags = [ "--with-bz2=${bzip2.dev}" ]; }
      { name = "calendar"; }
      { name = "ctype"; }
      { name = "curl";
        buildInputs = [ curl ];
        configureFlags = [ "--with-curl=${curl.dev}" ];
        doCheck = false; }
      { name = "dba"; }
      { name = "dom";
        buildInputs = [ libxml2 ];
        configureFlags = [ "--enable-dom" ]
          # Required to build on darwin.
<<<<<<< HEAD
          ++ lib.optional (lib.versionOlder php.version "7.4") "--with-libxml-dir=${libxml2.dev}"; }
=======
          ++ lib.optionals (lib.versionOlder php.version "7.4") [ "--with-libxml-dir=${libxml2.dev}" ]; }
>>>>>>> b702a56d
      { name = "enchant";
        buildInputs = [ enchant1 ];
        configureFlags = [ "--with-enchant=${enchant1}" ];
        # enchant1 doesn't build on darwin.
        enable = (!stdenv.isDarwin);
        doCheck = false; }
      { name = "exif"; doCheck = false; }
      { name = "ffi"; buildInputs = [ libffi ]; enable = lib.versionAtLeast php.version "7.4"; }
      { name = "fileinfo"; buildInputs = [ pcre' ]; }
      { name = "filter"; buildInputs = [ pcre' ]; }
      { name = "ftp"; buildInputs = [ openssl ]; }
      { name = "gd";
        buildInputs = [ zlib gd ];
        configureFlags = [
          "--enable-gd"
          "--with-external-gd=${gd.dev}"
          "--enable-gd-jis-conv"
        ];
        doCheck = false;
        enable = lib.versionAtLeast php.version "7.4"; }
      { name = "gd";
        buildInputs = [ zlib gd libXpm ];
        configureFlags = [
          "--with-gd=${gd.dev}"
          "--with-freetype-dir=${freetype.dev}"
          "--with-jpeg-dir=${libjpeg.dev}"
          "--with-png-dir=${libpng.dev}"
          "--with-webp-dir=${libwebp}"
          "--with-xpm-dir=${libXpm.dev}"
          "--with-zlib-dir=${zlib.dev}"
          "--enable-gd-jis-conv"
        ];
        doCheck = false;
        enable = lib.versionOlder php.version "7.4"; }
      { name = "gettext";
        buildInputs = [ gettext ];
        patches = lib.optionals (lib.versionOlder php.version "7.4") [
          (fetchpatch {
            url = "https://github.com/php/php-src/commit/632b6e7aac207194adc3d0b41615bfb610757f41.patch";
            sha256 = "0xn3ivhc4p070vbk5yx0mzj2n7p04drz3f98i77amr51w0vzv046";
          })
        ];
        postPhpize = ''substituteInPlace configure --replace 'as_fn_error $? "Cannot locate header file libintl.h" "$LINENO" 5' ':' '';
        configureFlags = [ "--with-gettext=${gettext}" ]; }
      { name = "gmp";
        buildInputs = [ gmp ];
        configureFlags = [ "--with-gmp=${gmp.dev}" ]; }
      { name = "hash"; enable = lib.versionOlder php.version "7.4"; }
      { name = "iconv";
        configureFlags = if stdenv.isDarwin then
                           [ "--with-iconv=${libiconv}" ]
                         else
                           [ "--with-iconv" ];
        doCheck = false; }
      { name = "imap";
        buildInputs = [ uwimap openssl pam pcre' ];
        configureFlags = [ "--with-imap=${uwimap}" "--with-imap-ssl" ];
        # uwimap doesn't build on darwin.
        enable = (!stdenv.isDarwin); }
      # interbase (7.3, 7.2)
      { name = "intl";
        buildInputs = [ icu64 ];
        patches = lib.optionals (lib.versionOlder php.version "7.4") [
          (fetchpatch {
            url = "https://github.com/php/php-src/commit/93a9b56c90c334896e977721bfb3f38b1721cec6.patch";
            sha256 = "055l40lpyhb0rbjn6y23qkzdhvpp7inbnn6x13cpn4inmhjqfpg4";
          })
        ];
      }
      { name = "json"; enable = lib.versionOlder php.version "8.0"; }
      { name = "ldap";
        buildInputs = [ openldap cyrus_sasl ];
        configureFlags = [
          "--with-ldap"
          "LDAP_DIR=${openldap.dev}"
          "LDAP_INCDIR=${openldap.dev}/include"
          "LDAP_LIBDIR=${openldap.out}/lib"
        ] ++ lib.optionals stdenv.isLinux [
          "--with-ldap-sasl=${cyrus_sasl.dev}"
        ];
        doCheck = false; }
      { name = "mbstring"; buildInputs = [ oniguruma ] ++ lib.optionals (lib.versionAtLeast php.version "8.0") [
          pcre'
        ]; doCheck = false; }
      { name = "mysqli";
        internalDeps = [ php.extensions.mysqlnd ];
        configureFlags = [ "--with-mysqli=mysqlnd" "--with-mysql-sock=/run/mysqld/mysqld.sock" ];
        doCheck = false; }
      { name = "mysqlnd";
        buildInputs = [ zlib openssl ];
        # The configure script doesn't correctly add library link
        # flags, so we add them to the variable used by the Makefile
        # when linking.
        MYSQLND_SHARED_LIBADD = "-lssl -lcrypto";
        # The configure script builds a config.h which is never
        # included. Let's include it in the main header file
        # included by all .c-files.
        patches = [
          (pkgs.writeText "mysqlnd_config.patch" ''
            --- a/ext/mysqlnd/mysqlnd.h
            +++ b/ext/mysqlnd/mysqlnd.h
            @@ -1,3 +1,6 @@
            +#ifdef HAVE_CONFIG_H
            +#include "config.h"
            +#endif
             /*
               +----------------------------------------------------------------------+
               | Copyright (c) The PHP Group                                          |
          '')
        ] ++ lib.optionals (lib.versionOlder php.version "7.4.8") [
          (pkgs.writeText "mysqlnd_fix_compression.patch" ''
            --- a/ext/mysqlnd/mysqlnd.h
            +++ b/ext/mysqlnd/mysqlnd.h
            @@ -48,7 +48,7 @@
             #define MYSQLND_DBG_ENABLED 0
             #endif

            -#if defined(MYSQLND_COMPRESSION_WANTED) && defined(HAVE_ZLIB)
            +#if defined(MYSQLND_COMPRESSION_WANTED)
             #define MYSQLND_COMPRESSION_ENABLED 1
             #endif
          '')
        ];
        postPhpize = lib.optionalString (lib.versionOlder php.version "7.4") ''
          substituteInPlace configure --replace '$OPENSSL_LIBDIR' '${openssl}/lib' \
                                      --replace '$OPENSSL_INCDIR' '${openssl.dev}/include'
        ''; }
      # oci8 (7.4, 7.3, 7.2)
      # odbc (7.4, 7.3, 7.2)
      { name = "opcache";
        buildInputs = [ pcre' ] ++ lib.optionals (!stdenv.isDarwin && lib.versionAtLeast php.version "8.0") [
          valgrind.dev
        ];
        patches = lib.optionals (lib.versionOlder php.version "7.4") [
          (pkgs.writeText "zend_file_cache_config.patch" ''
            --- a/ext/opcache/zend_file_cache.c
            +++ b/ext/opcache/zend_file_cache.c
            @@ -27,9 +27,9 @@
             #include "ext/standard/md5.h"
             #endif

            +#include "ZendAccelerator.h"
             #ifdef HAVE_OPCACHE_FILE_CACHE

            -#include "ZendAccelerator.h"
             #include "zend_file_cache.h"
             #include "zend_shared_alloc.h"
             #include "zend_accelerator_util_funcs.h"
          '') ];
        zendExtension = true;
        doCheck = !(lib.versionOlder php.version "7.4");
        # Tests launch the builtin webserver.
        __darwinAllowLocalNetworking = true; }
      { name = "openssl";
        buildInputs = [ openssl ];
        configureFlags = [ "--with-openssl" ];
        doCheck = false; }
      { name = "pcntl"; }
      { name = "pdo"; doCheck = false; }
      { name = "pdo_dblib";
        internalDeps = [ php.extensions.pdo ];
        configureFlags = [ "--with-pdo-dblib=${freetds}" ];
        # Doesn't seem to work on darwin.
        enable = (!stdenv.isDarwin);
        doCheck = false; }
      # pdo_firebird (7.4, 7.3, 7.2)
      { name = "pdo_mysql";
        internalDeps = with php.extensions; [ pdo mysqlnd ];
        configureFlags = [ "--with-pdo-mysql=mysqlnd" "PHP_MYSQL_SOCK=/run/mysqld/mysqld.sock" ];
        doCheck = false; }
      # pdo_oci (7.4, 7.3, 7.2)
      { name = "pdo_odbc";
        internalDeps = [ php.extensions.pdo ];
        configureFlags = [ "--with-pdo-odbc=unixODBC,${unixODBC}" ];
        doCheck = false; }
      { name = "pdo_pgsql";
        internalDeps = [ php.extensions.pdo ];
        configureFlags = [ "--with-pdo-pgsql=${postgresql}" ];
        doCheck = false; }
      { name = "pdo_sqlite";
        internalDeps = [ php.extensions.pdo ];
        buildInputs = [ sqlite ];
        configureFlags = [ "--with-pdo-sqlite=${sqlite.dev}" ];
        doCheck = false; }
      { name = "pgsql";
        buildInputs = [ pcre' ];
        configureFlags = [ "--with-pgsql=${postgresql}" ];
        doCheck = false; }
      { name = "posix"; doCheck = false; }
      { name = "pspell"; configureFlags = [ "--with-pspell=${aspell}" ]; }
      { name = "readline";
        buildInputs = [ libedit readline ];
        configureFlags = [ "--with-readline=${readline.dev}" ];
        postPhpize = lib.optionalString (lib.versionOlder php.version "7.4") ''
          substituteInPlace configure --replace 'as_fn_error $? "Please reinstall libedit - I cannot find readline.h" "$LINENO" 5' ':'
        '';
        doCheck = false;
      }
      # recode (7.3, 7.2)
      { name = "session"; doCheck = !(lib.versionAtLeast php.version "8.0"); }
      { name = "shmop"; }
      { name = "simplexml";
        buildInputs = [ libxml2 pcre' ];
        configureFlags = [ "--enable-simplexml" ]
          # Required to build on darwin.
<<<<<<< HEAD
          ++ lib.optional (lib.versionOlder php.version "7.4") "--with-libxml-dir=${libxml2.dev}"; }
=======
          ++ lib.optionals (lib.versionOlder php.version "7.4") [ "--with-libxml-dir=${libxml2.dev}" ]; }
>>>>>>> b702a56d
      { name = "snmp";
        buildInputs = [ net-snmp openssl ];
        configureFlags = [ "--with-snmp" ];
        # net-snmp doesn't build on darwin.
        enable = (!stdenv.isDarwin);
        doCheck = false; }
      { name = "soap";
        buildInputs = [ libxml2 ];
        configureFlags = [ "--enable-soap" ]
          # Required to build on darwin.
<<<<<<< HEAD
          ++ lib.optional (lib.versionOlder php.version "7.4") "--with-libxml-dir=${libxml2.dev}";
=======
          ++ lib.optionals (lib.versionOlder php.version "7.4") [ "--with-libxml-dir=${libxml2.dev}" ];
>>>>>>> b702a56d
        doCheck = false; }
      { name = "sockets"; doCheck = false; }
      { name = "sodium"; buildInputs = [ libsodium ]; }
      { name = "sqlite3"; buildInputs = [ sqlite ]; }
      { name = "sysvmsg"; }
      { name = "sysvsem"; }
      { name = "sysvshm"; }
      { name = "tidy"; configureFlags = [ "--with-tidy=${html-tidy}" ]; doCheck = false; }
      { name = "tokenizer"; }
      { name = "wddx";
        buildInputs = [ libxml2 ];
        internalDeps = [ php.extensions.session ];
        configureFlags = [ "--enable-wddx" "--with-libxml-dir=${libxml2.dev}" ];
        # Removed in php 7.4.
        enable = lib.versionOlder php.version "7.4"; }
      { name = "xml";
        buildInputs = [ libxml2 ];
        configureFlags = [ "--enable-xml" ]
          # Required to build on darwin.
<<<<<<< HEAD
          ++ lib.optional (lib.versionOlder php.version "7.4") "--with-libxml-dir=${libxml2.dev}";
=======
          ++ lib.optionals (lib.versionOlder php.version "7.4") [ "--with-libxml-dir=${libxml2.dev}" ];
>>>>>>> b702a56d
        doCheck = false; }
      { name = "xmlreader";
        buildInputs = [ libxml2 ];
        internalDeps = [ php.extensions.dom ];
        env.NIX_CFLAGS_COMPILE = "-I../.. -DHAVE_DOM";
        configureFlags = [ "--enable-xmlreader" ]
          # Required to build on darwin.
<<<<<<< HEAD
          ++ lib.optional (lib.versionOlder php.version "7.4") "--with-libxml-dir=${libxml2.dev}"; }
=======
          ++ lib.optionals (lib.versionOlder php.version "7.4") [ "--with-libxml-dir=${libxml2.dev}" ]; }
>>>>>>> b702a56d
      { name = "xmlrpc";
        buildInputs = [ libxml2 libiconv ];
        # xmlrpc was unbundled in 8.0 https://php.watch/versions/8.0/xmlrpc
        enable = lib.versionOlder php.version "8.0";
        configureFlags = [ "--with-xmlrpc" ]
          # Required to build on darwin.
<<<<<<< HEAD
          ++ lib.optional (lib.versionOlder php.version "7.4") "--with-libxml-dir=${libxml2.dev}"; }
=======
          ++ lib.optionals (lib.versionOlder php.version "7.4") [ "--with-libxml-dir=${libxml2.dev}" ]; }
>>>>>>> b702a56d
      { name = "xmlwriter";
        buildInputs = [ libxml2 ];
        configureFlags = [ "--enable-xmlwriter" ]
          # Required to build on darwin.
<<<<<<< HEAD
          ++ lib.optional (lib.versionOlder php.version "7.4") "--with-libxml-dir=${libxml2.dev}"; }
=======
          ++ lib.optionals (lib.versionOlder php.version "7.4") [ "--with-libxml-dir=${libxml2.dev}" ]; }
>>>>>>> b702a56d
      { name = "xsl";
        buildInputs = [ libxslt libxml2 ];
        doCheck = lib.versionOlder php.version "8.0";
        configureFlags = [ "--with-xsl=${libxslt.dev}" ]; }
      { name = "zend_test"; }
      { name = "zip";
        buildInputs = [ libzip pcre' ];
        configureFlags = [ "--with-zip" ]
<<<<<<< HEAD
          ++ lib.optional (lib.versionOlder php.version "7.4") "--with-zlib-dir=${zlib.dev}"
          ++ lib.optional (lib.versionOlder php.version "7.3") "--with-libzip";
=======
          ++ lib.optionals (lib.versionOlder php.version "7.4") [ "--with-zlib-dir=${zlib.dev}" ]
          ++ lib.optionals (lib.versionOlder php.version "7.3") [ "--with-libzip" ];
>>>>>>> b702a56d
        doCheck = false; }
      { name = "zlib";
        buildInputs = [ zlib ];
        patches = lib.optionals (lib.versionOlder php.version "7.4") [
          # Derived from https://github.com/php/php-src/commit/f16b012116d6c015632741a3caada5b30ef8a699
          ../development/interpreters/php/zlib-darwin-tests.patch
        ];
        configureFlags = [ "--with-zlib" ]
<<<<<<< HEAD
          ++ lib.optional (lib.versionOlder php.version "7.4") "--with-zlib-dir=${zlib.dev}"; }
=======
          ++ lib.optionals (lib.versionOlder php.version "7.4") [ "--with-zlib-dir=${zlib.dev}" ]; }
>>>>>>> b702a56d
    ];

    # Convert the list of attrs:
    # [ { name = <name>; ... } ... ]
    # to a list of
    # [ { name = <name>; value = <extension drv>; } ... ]
    #
    # which we later use listToAttrs to make all attrs available by name.
    #
    # Also filter out extensions based on the enable property.
    namedExtensions = builtins.map (drv: {
      name = drv.name;
      value = mkExtension drv;
    }) (builtins.filter (i: i.enable or true) extensionData);

    # Produce the final attribute set of all extensions defined.
  in builtins.listToAttrs namedExtensions);
})<|MERGE_RESOLUTION|>--- conflicted
+++ resolved
@@ -270,11 +270,7 @@
         buildInputs = [ libxml2 ];
         configureFlags = [ "--enable-dom" ]
           # Required to build on darwin.
-<<<<<<< HEAD
-          ++ lib.optional (lib.versionOlder php.version "7.4") "--with-libxml-dir=${libxml2.dev}"; }
-=======
           ++ lib.optionals (lib.versionOlder php.version "7.4") [ "--with-libxml-dir=${libxml2.dev}" ]; }
->>>>>>> b702a56d
       { name = "enchant";
         buildInputs = [ enchant1 ];
         configureFlags = [ "--with-enchant=${enchant1}" ];
@@ -480,11 +476,7 @@
         buildInputs = [ libxml2 pcre' ];
         configureFlags = [ "--enable-simplexml" ]
           # Required to build on darwin.
-<<<<<<< HEAD
-          ++ lib.optional (lib.versionOlder php.version "7.4") "--with-libxml-dir=${libxml2.dev}"; }
-=======
           ++ lib.optionals (lib.versionOlder php.version "7.4") [ "--with-libxml-dir=${libxml2.dev}" ]; }
->>>>>>> b702a56d
       { name = "snmp";
         buildInputs = [ net-snmp openssl ];
         configureFlags = [ "--with-snmp" ];
@@ -495,11 +487,7 @@
         buildInputs = [ libxml2 ];
         configureFlags = [ "--enable-soap" ]
           # Required to build on darwin.
-<<<<<<< HEAD
-          ++ lib.optional (lib.versionOlder php.version "7.4") "--with-libxml-dir=${libxml2.dev}";
-=======
           ++ lib.optionals (lib.versionOlder php.version "7.4") [ "--with-libxml-dir=${libxml2.dev}" ];
->>>>>>> b702a56d
         doCheck = false; }
       { name = "sockets"; doCheck = false; }
       { name = "sodium"; buildInputs = [ libsodium ]; }
@@ -519,11 +507,7 @@
         buildInputs = [ libxml2 ];
         configureFlags = [ "--enable-xml" ]
           # Required to build on darwin.
-<<<<<<< HEAD
-          ++ lib.optional (lib.versionOlder php.version "7.4") "--with-libxml-dir=${libxml2.dev}";
-=======
           ++ lib.optionals (lib.versionOlder php.version "7.4") [ "--with-libxml-dir=${libxml2.dev}" ];
->>>>>>> b702a56d
         doCheck = false; }
       { name = "xmlreader";
         buildInputs = [ libxml2 ];
@@ -531,31 +515,19 @@
         env.NIX_CFLAGS_COMPILE = "-I../.. -DHAVE_DOM";
         configureFlags = [ "--enable-xmlreader" ]
           # Required to build on darwin.
-<<<<<<< HEAD
-          ++ lib.optional (lib.versionOlder php.version "7.4") "--with-libxml-dir=${libxml2.dev}"; }
-=======
           ++ lib.optionals (lib.versionOlder php.version "7.4") [ "--with-libxml-dir=${libxml2.dev}" ]; }
->>>>>>> b702a56d
       { name = "xmlrpc";
         buildInputs = [ libxml2 libiconv ];
         # xmlrpc was unbundled in 8.0 https://php.watch/versions/8.0/xmlrpc
         enable = lib.versionOlder php.version "8.0";
         configureFlags = [ "--with-xmlrpc" ]
           # Required to build on darwin.
-<<<<<<< HEAD
-          ++ lib.optional (lib.versionOlder php.version "7.4") "--with-libxml-dir=${libxml2.dev}"; }
-=======
           ++ lib.optionals (lib.versionOlder php.version "7.4") [ "--with-libxml-dir=${libxml2.dev}" ]; }
->>>>>>> b702a56d
       { name = "xmlwriter";
         buildInputs = [ libxml2 ];
         configureFlags = [ "--enable-xmlwriter" ]
           # Required to build on darwin.
-<<<<<<< HEAD
-          ++ lib.optional (lib.versionOlder php.version "7.4") "--with-libxml-dir=${libxml2.dev}"; }
-=======
           ++ lib.optionals (lib.versionOlder php.version "7.4") [ "--with-libxml-dir=${libxml2.dev}" ]; }
->>>>>>> b702a56d
       { name = "xsl";
         buildInputs = [ libxslt libxml2 ];
         doCheck = lib.versionOlder php.version "8.0";
@@ -564,13 +536,8 @@
       { name = "zip";
         buildInputs = [ libzip pcre' ];
         configureFlags = [ "--with-zip" ]
-<<<<<<< HEAD
-          ++ lib.optional (lib.versionOlder php.version "7.4") "--with-zlib-dir=${zlib.dev}"
-          ++ lib.optional (lib.versionOlder php.version "7.3") "--with-libzip";
-=======
           ++ lib.optionals (lib.versionOlder php.version "7.4") [ "--with-zlib-dir=${zlib.dev}" ]
           ++ lib.optionals (lib.versionOlder php.version "7.3") [ "--with-libzip" ];
->>>>>>> b702a56d
         doCheck = false; }
       { name = "zlib";
         buildInputs = [ zlib ];
@@ -579,11 +546,7 @@
           ../development/interpreters/php/zlib-darwin-tests.patch
         ];
         configureFlags = [ "--with-zlib" ]
-<<<<<<< HEAD
-          ++ lib.optional (lib.versionOlder php.version "7.4") "--with-zlib-dir=${zlib.dev}"; }
-=======
           ++ lib.optionals (lib.versionOlder php.version "7.4") [ "--with-zlib-dir=${zlib.dev}" ]; }
->>>>>>> b702a56d
     ];
 
     # Convert the list of attrs:
