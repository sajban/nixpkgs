--- conflicted
+++ resolved
@@ -1424,11 +1424,8 @@
   telepathy_qt = throw "'telepathy_qt' has been renamed to/replaced by 'telepathy-qt'"; # Converted to throw 2022-02-22
   telepathy_qt5 = throw "'telepathy_qt5' has been renamed to/replaced by 'libsForQt5.telepathy'"; # Converted to throw 2022-02-22
   telnet = throw "'telnet' has been renamed to/replaced by 'inetutils'"; # Converted to throw 2022-02-22
-<<<<<<< HEAD
+  terminus = throw "terminus has been removed, it was unmaintained in nixpkgs"; # Added 2021-08-21
   termonad-with-packages = throw "termonad-with-packages has been renamed to just 'termonad'"; # Added 2022-10-15
-=======
-  terminus = throw "terminus has been removed, it was unmaintained in nixpkgs"; # Added 2021-08-21
->>>>>>> 83b198a2
   terraform-full = throw "terraform-full has been removed, it was an alias for 'terraform.full'"; # Added 2022-08-02
   terraform_0_13 = throw "terraform_0_13 has been removed from nixpkgs"; # Added 2022-06-26
   terraform_0_14 = throw "terraform_0_14 has been removed from nixpkgs"; # Added 2022-06-26
