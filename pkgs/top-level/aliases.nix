lib: self: super:

with self;

let
  # Removing recurseForDerivation prevents derivations of aliased attribute
  # set to appear while listing all the packages available.
  removeRecurseForDerivations = alias: with lib;
    if alias.recurseForDerivations or false then
      removeAttrs alias ["recurseForDerivations"]
    else alias;

  # Disabling distribution prevents top-level aliases for non-recursed package
  # sets from building on Hydra.
  removeDistribute = alias: with lib;
    if isDerivation alias then
      dontDistribute alias
    else alias;

  # Make sure that we are not shadowing something from
  # all-packages.nix.
  checkInPkgs = n: alias: if builtins.hasAttr n super
                          then throw "Alias ${n} is still in all-packages.nix"
                          else alias;

  mapAliases = aliases:
    lib.mapAttrs (n: alias: removeDistribute
                             (removeRecurseForDerivations
                              (checkInPkgs n alias)))
                     aliases;
in

  ### Deprecated aliases - for backward compatibility

mapAliases ({
  PPSSPP = ppsspp; # added 2017-10-01
  QmidiNet = qmidinet;  # added 2016-05-22
  accounts-qt = libsForQt5.accounts-qt; # added 2015-12-19
  adobeReader = adobe-reader; # added 2013-11-04
  adobe_flex_sdk = apache-flex-sdk; # added 2018-06-01
  ag = silver-searcher; # added 2018-04-25
  aircrackng = aircrack-ng; # added 2016-01-14
  ammonite-repl = ammonite; # added 2017-05-02
  arduino_core = arduino-core;  # added 2015-02-04
  asciidocFull = asciidoc-full;  # added 2014-06-22
  at_spi2_atk = at-spi2-atk; # added 2018-02-25
  at_spi2_core = at-spi2-core; # added 2018-02-25
  bar-xft = lemonbar-xft;  # added 2015-01-16
  bashCompletion = bash-completion; # Added 2016-09-28
  bridge_utils = bridge-utils;  # added 2015-02-20
  btrfsProgs = btrfs-progs; # added 2016-01-03
  bundler_HEAD = bundler; # added 2015-11-15
  cantarell_fonts = cantarell-fonts; # added 2018-03-03
  checkbashism = checkbashisms; # added 2016-08-16
  cifs_utils = cifs-utils; # added 2016-08
  clangAnalyzer = clang-analyzer;  # added 2015-02-20
  clawsMail = claws-mail; # added 2016-04-29
  clutter_gtk = clutter-gtk; # added 2018-02-25
  conkerorWrapper = conkeror; # added 2015-01
  conntrack_tools = conntrack-tools; # added 2018-05
  cool-old-term = cool-retro-term; # added 2015-01-31
  cupsBjnp = cups-bjnp; # added 2016-01-02
  cups_filters = cups-filters; # added 2016-08
  cv = progress; # added 2015-09-06
  d1x_rebirth = dxx-rebirth; # added 2018-04-25
  d2x_rebirth = dxx-rebirth; # added 2018-04-25
  dbus_daemon = dbus.daemon; # added 2018-04-25
  dbus_glib = dbus-glib; # added 2018-02-25
  dbus_libs = dbus; # added 2018-04-25
  dbus_tools = dbus.out; # added 2018-04-25
  deadbeef-mpris2-plugin = deadbeefPlugins.mpris2; # added 2018-02-23
  deadpixi-sam = deadpixi-sam-unstable;
  debian_devscripts = debian-devscripts; # added 2016-03-23
  desktop_file_utils = desktop-file-utils; # added 2018-02-25
  devicemapper = lvm2; # added 2018-04-25
  digikam5 = digikam; # added 2017-02-18
  dmtx = dmtx-utils; # added 2018-04-25
  docbook5_xsl = docbook_xsl_ns; # added 2018-04-25
  docbook_xml_xslt = docbook_xsl; # added 2018-04-25
  double_conversion = double-conversion; # 2017-11-22
  dwarf_fortress = dwarf-fortress; # added 2016-01-23
  emacs25Macport_25_1 = emacs25Macport; # added 2018-04-25
  emacsMelpa = emacs25PackagesNg; # for backward compatibility
  enblendenfuse = enblend-enfuse; # 2015-09-30
  evolution_data_server = evolution-data-server; # added 2018-02-25
  etcdctl = etcd; # added 2018-04-25
  exfat-utils = exfat;                  # 2015-09-11
  ffadoFull = ffado; # added 2018-05-01
  firefox-esr-wrapper = firefox-esr;  # 2016-01
  firefox-wrapper = firefox;          # 2016-01
  firefoxWrapper = firefox;           # 2015-09
  flameGraph = flamegraph; # added 2018-04-25
  font-awesome-ttf = font-awesome_4; # 2018-02-25
  foomatic_filters = foomatic-filters;  # 2016-08
  fuse_exfat = exfat;                   # 2015-09-11
  fuseki = apache-jena-fuseki; # added 2018-04-25
  gccApple = throw "gccApple is no longer supported"; # added 2018-04-25
  gdb-multitarget = gdb; # added 2017-11-13
  gettextWithExpat = gettext; # 2016-02-19
  git-hub = gitAndTools.git-hub; # added 2016-04-29
  glib_networking = glib-networking; # added 2018-02-25
  gnome-themes-standard = gnome-themes-extra; # added 2018-03-14
  gnome_doc_utils = gnome-doc-utils; # added 2018-02-25
  gnome_themes_standard = gnome-themes-standard; # added 2018-02-25
  gnustep-make = gnustep.make; # added 2016-7-6
  go-pup = pup; # added 2017-12-19
  googleAuthenticator = google-authenticator; # added 2016-10-16
  grantlee5 = libsForQt5.grantlee;  # added 2015-12-19
  gsettings_desktop_schemas = gsettings-desktop-schemas; # added 2018-02-25
  gst_ffmpeg = gst-ffmpeg;  # added 2017-02
  gst_plugins_bad = gst-plugins-bad;  # added 2017-02
  gst_plugins_base = gst-plugins-base;  # added 2017-02
  gst_plugins_good = gst-plugins-good;  # added 2017-02
  gst_plugins_ugly = gst-plugins-ugly;  # added 2017-02
  gst_python = gst-python;  # added 2017-02
  gtk_doc = gtk-doc; # added 2018-02-25
  guileCairo = guile-cairo; # added 2017-09-24
  guileGnome = guile-gnome; # added 2017-09-24
  guileLint = guile-lint; # added 2017-09-27
  guile_lib = guile-lib; # added 2017-09-24
  guile_ncurses = guile-ncurses; # added 2017-09-24
  gupnp_av = gupnp-av; # added 2018-02-25
  gupnp_dlna = gupnp-dlna; # added 2018-02-25
  gupnp_igd = gupnp-igd; # added 2018-02-25
  gupnptools = gupnp-tools;  # added 2015-12-19
  heimdalFull = heimdal; # added 2018-05-01
  hicolor_icon_theme = hicolor-icon-theme; # added 2018-02-25
  htmlTidy = html-tidy;  # added 2014-12-06
  iana_etc = iana-etc;  # added 2017-03-08
  idea = jetbrains; # added 2017-04-03
  inotifyTools = inotify-tools;
  joseki = apache-jena-fuseki; # added 2016-02-28
  json_glib = json-glib; # added 2018-02-25
  kdiff3-qt5 = kdiff3; # added 2017-02-18
  keepass-keefox = keepass-keepassrpc; # backwards compatibility alias, added 2018-02
  keepassx-community = keepassxc; # added 2017-11
  keepassx-reboot = keepassx-community; # added 2017-02-01
  keepassx2-http = keepassx-reboot; # added 2016-10-17
  keybase-go = keybase;  # added 2016-08-24
  krename-qt5 = krename; # added 2017-02-18
  kvm = qemu_kvm; # added 2018-04-25
  letsencrypt = certbot; # added 2016-05-16
  libaudit = audit; # added 2018-04-25
  libcanberra_gtk2 = libcanberra-gtk2; # added 2018-02-25
  libcanberra_gtk3 = libcanberra-gtk3; # added 2018-02-25
  libcap_manpages = libcap.doc; # added 2016-04-29
  libcap_pam = if stdenv.isLinux then libcap.pam else null; # added 2016-04-29
  libcap_progs = libcap.out; # added 2016-04-29
  libdbusmenu_qt5 = libsForQt5.libdbusmenu;  # added 2015-12-19
  libdbusmenu-glib = libdbusmenu; # added 2018-05-01
  libgnome_keyring = libgnome-keyring; # added 2018-02-25
  libgnome_keyring3 = libgnome-keyring3; # added 2018-02-25
  libgumbo = gumbo; # added 2018-01-21
  libintlOrEmpty = stdenv.lib.optional (!stdenv.isLinux || hostPlatform.libc != "glibc") gettext; # added 2018-03-14
  libjson_rpc_cpp = libjson-rpc-cpp; # added 2017-02-28
  libmysql = mysql.connector-c; # added # 2017-12-28, this was a misnomer refering to libmysqlclient
  librecad2 = librecad;  # backwards compatibility alias, added 2015-10
  libsysfs = sysfsutils; # added 2018-04-25
  libtidy = html-tidy;  # added 2014-12-21
  libudev = udev; # added 2018-04-25
  links = links2; # added 2016-01-31
  lttngTools = lttng-tools;  # added 2014-07-31
  lttngUst = lttng-ust;  # added 2014-07-31
  lua5_1_sockets = lua51Packages.luasocket; # added 2017-05-02
  lua5_expat = luaPackages.luaexpat; # added 2017-05-02
  lua5_sec = luaPackages.luasec; # added 2017-05-02
  m3d-linux = m33-linux; # added 2016-08-13
  man_db = man-db; # added 2016-05
  manpages = man-pages; # added 2015-12-06
  midoriWrapper = midori; # added 2015-01
  mlt-qt5 = libsForQt5.mlt;  # added 2015-12-19
  mobile_broadband_provider_info = mobile-broadband-provider-info; # added 2018-02-25
  module_init_tools = kmod; # added 2016-04-22
  msf = metasploit; # added 2018-04-25
  mssys = ms-sys; # added 2015-12-13
  multipath_tools = multipath-tools;  # added 2016-01-21
  mupen64plus1_5 = mupen64plus; # added 2016-02-12
  mysqlWorkbench = mysql-workbench; # added 2017-01-19
  nagiosPluginsOfficial = monitoring-plugins;
  ncat = nmap;  # added 2016-01-26
  netcat-openbsd = libressl.nc; # added 2018-04-25
  networkmanager_fortisslvpn = networkmanager-fortisslvpn; # added 2018-02-25
  networkmanager_iodine = networkmanager-iodine; # added 2018-02-25
  networkmanager_l2tp = networkmanager-l2tp; # added 2018-02-25
  networkmanager_openconnect = networkmanager-openconnect; # added 2018-02-25
  networkmanager_openvpn = networkmanager-openvpn; # added 2018-02-25
  networkmanager_vpnc = networkmanager-vpnc; # added 2018-02-25
  nfsUtils = nfs-utils;  # added 2014-12-06
  nginxUnstable = nginxMainline; # added 2018-04-25
  nilfs_utils = nilfs-utils; # added 2018-04-25
  nmap_graphical = nmap-graphical;  # added 2017-01-19
  nologin = shadow; # added 2018-04-25
  opencascade_oce = opencascade; # added 2018-04-25
  opencl-icd = ocl-icd; # added 2017-01-20
  openexr_ctl = ctl; # added 2018-04-25
  openssh_with_kerberos = openssh; # added 2018-01-28
  owncloudclient = owncloud-client;  # added 2016-08
  p11_kit = p11-kit; # added 2018-02-25
  pass-otp = pass.withExtensions (ext: [ext.pass-otp]); # added 2018-05-04
  pgp-tools = signing-party; # added 2017-03-26
  pidgin-with-plugins = pidgin; # added 2016-06
  pidginlatex = pidgin-latex; # added 2018-01-08
  pidginlatexSF = pidgin-latex; # added 2014-11-02
  pidginmsnpecan = pidgin-msn-pecan; # added 2018-01-08
  pidginosd = pidgin-osd; # added 2018-01-08
  pidginotr = pidgin-otr; # added 2018-01-08
  pidginsipe = pidgin-sipe; # added 2018-01-08
  pidginwindowmerge = pidgin-window-merge; # added 2018-01-08
  piwik = matomo; # added 2018-01-16
  pltScheme = racket; # just to be sure
  poppler_qt5 = libsForQt5.poppler;  # added 2015-12-19
<<<<<<< HEAD
  procps-ng = procps; # added 2018-06-08
=======
>>>>>>> e7e5aaa0
  prometheus-statsd-bridge = prometheus-statsd-exporter;  # added 2017-08-27
  pulseaudioLight = pulseaudio; # added 2018-04-25
  qca-qt5 = libsForQt5.qca-qt5;  # added 2015-12-19
  qt_gstreamer = qt-gstreamer;  # added 2017-02
  qt_gstreamer1 = qt-gstreamer1;  # added 2017-02
  quake3game = ioquake3; # added 2016-01-14
  qwt6 = libsForQt5.qwt;  # added 2015-12-19
  rdiff_backup = rdiff-backup;  # added 2014-11-23
  rdmd = dtools;  # added 2017-08-19
  robomongo = robo3t; #added 2017-09-28
  rssglx = rss-glx; #added 2015-03-25
  ruby_2_0_0 = throw "deprecated 2018-0213: use a newer version of ruby";
  ruby_2_1_0 = throw "deprecated 2018-0213: use a newer version of ruby";
  ruby_2_2_9 = throw "deprecated 2018-0213: use ruby_2_2 instead";
  ruby_2_3_6 = throw "deprecated 2018-0213: use ruby_2_3 instead";
  ruby_2_4_3 = throw "deprecated 2018-0213: use ruby_2_4 instead";
  ruby_2_5_0 = throw "deprecated 2018-0213: use ruby_2_5 instead";
  rubygems = throw "deprecated 2016-03-02: rubygems is now bundled with ruby";
  rxvt_unicode_with-plugins = rxvt_unicode-with-plugins; # added 2015-04-02
  sam = deadpixi-sam; # added 2018-04-25
  samsungUnifiedLinuxDriver = samsung-unified-linux-driver; # added 2016-01-25
  saneBackends = sane-backends; # added 2016-01-02
  saneBackendsGit = sane-backends-git; # added 2016-01-02
  saneFrontends = sane-frontends; # added 2016-01-02
  scim = sc-im; # added 2016-01-22
  scollector = bosun; # added 2018-04-25
  shared_mime_info = shared-mime-info; # added 2018-02-25
  skrooge2 = skrooge; # added 2017-02-18
  skype = skypeforlinux; # added 2017-07-27
  slurm-llnl = slurm; # renamed July 2017
  slurm-llnl-full = slurm-full; # renamed July 2017
  slurm-full = slurm; # added 2018-05-1
  smbclient = samba; # added 2018-04-25
  spaceOrbit = space-orbit; # addewd 2016-05-23
  speech_tools = speech-tools; # added 2018-04-25
  speedtest_cli = speedtest-cli;  # added 2015-02-17
  spice_gtk = spice-gtk; # added 2018-02-25
  spice_protocol = spice-protocol; # added 2018-02-25
  sqlite3_analyzer = sqlite-analyzer; # added 2018-05-22
  sqliteInteractive = sqlite-interactive;  # added 2014-12-06
  sshfsFuse = sshfs-fuse; # added 2016-09
  suil-qt5 = suil; # added 2018-05-01
  surf-webkit2 = surf; # added 2017-04-02
  system_config_printer = system-config-printer;  # added 2016-01-03
  systool = sysfsutils; # added 2018-04-25
  tahoelafs = tahoe-lafs; # added 2018-03-26
  telepathy_farstream = telepathy-farstream; # added 2018-02-25
  telepathy_gabble = telepathy-gabble; # added 2018-02-25
  telepathy_glib = telepathy-glib; # added 2018-02-25
  telepathy_haze = telepathy-haze; # added 2018-02-25
  telepathy_idle = telepathy-idle; # added 2018-02-25
  telepathy_logger = telepathy-logger; # added 2018-02-25
  telepathy_mission_control = telepathy-mission-control; # added 2018-02-25
  telepathy_qt = telepathy-qt; # added 2018-02-25
  telepathy_qt5 = libsForQt5.telepathy;  # added 2015-12-19
  telepathy_salut = telepathy-salut; # added 2018-02-25
  telnet = inetutils; # added 2018-05-15
  tex-gyre-bonum-math = tex-gyre-math.bonum; # added 2018-04-03
  tex-gyre-pagella-math = tex-gyre-math.pagella; # added 2018-04-03
  tex-gyre-schola-math = tex-gyre-math.schola; # added 2018-04-03
  tex-gyre-termes-math = tex-gyre-math.termes; # added 2018-04-03
  tftp_hpa = tftp-hpa; # added 2015-04-03
  trang = jing-trang; # added 2018-04-25
  transmission_gtk = transmission-gtk; # added 2018-01-06
  transmission_remote_gtk = transmission-remote-gtk; # added 2018-01-06
  tshark = wireshark-cli; # added 2018-04-25
  ucsFonts = ucs-fonts; # added 2016-07-15
  ultrastardx-beta = ultrastardx; # added 2017-08-12
  usb_modeswitch = usb-modeswitch; # added 2016-05-10
  vimbWrapper = vimb; # added 2015-01
  vimprobable2Wrapper = vimprobable2; # added 2015-01
  virtviewer = virt-viewer; # added 2015-12-24
  vorbisTools = vorbis-tools; # added 2016-01-26
  wineStaging = wine-staging; # added 2018-01-08
  winusb = woeusb; # added 2017-12-22
  wireguard = wireguard-tools; # added 2018-05-19
  x11 = xlibsWrapper; # added 2015-09
  xbmc = kodi; # added 2018-04-25
  xbmcPlain = kodiPlain; # added 2018-04-25
  xbmcPlugins = kodiPlugins; # added 2018-04-25
  xmonad_log_applet_gnome3 = xmonad_log_applet; # added 2018-05-01
  xf86_video_nouveau = xorg.xf86videonouveau; # added 2015-09
  xlibs = xorg; # added 2015-09
  youtubeDL = youtube-dl;  # added 2014-10-26

  # added 2017-05-27
  wineMinimal = winePackages.minimal;
  wineFull = winePackages.full;
  wineStable = winePackages.stable;
  wineUnstable = winePackages.unstable;

  # added 2018-03-26
  libva-full = libva;
  libva1-full = libva1;

  # forceSystem should not be used directly in Nixpkgs.
  # added 2018-07-16
  forceSystem = system: _:
    (import self.path { localSystem = { inherit system; }; });

  inherit (ocaml-ng) # added 2016-09-14
    ocamlPackages_3_10_0 ocamlPackages_3_11_2 ocamlPackages_3_12_1
    ocamlPackages_4_00_1 ocamlPackages_4_01_0 ocamlPackages_4_02
    ocamlPackages_4_03
    ocamlPackages_latest;

  gst_all = { # added 2018-04-25
    inherit (pkgs) gstreamer gnonlin gst-python qt-gstreamer;
    gstPluginsBase = pkgs.gst-plugins-base;
    gstPluginsBad = pkgs.gst-plugins-bad;
    gstPluginsGood = pkgs.gst-plugins-good;
    gstPluginsUgly = pkgs.gst-plugins-ugly;
    gstFfmpeg = pkgs.gst-ffmpeg;
    gst-plugins-base = pkgs.gst-plugins-base;
    gst-plugins-bad = pkgs.gst-plugins-bad;
    gst-plugins-good = pkgs.gst-plugins-good;
    gst-plugins-ugly = pkgs.gst-plugins-ugly;
    gst-ffmpeg = pkgs.gst-ffmpeg;
  };
} // (with ocaml-ng; { # added 2016-09-14
  ocaml_3_08_0 = ocamlPackages_3_08_0.ocaml;
  ocaml_3_10_0 = ocamlPackages_3_10_0.ocaml;
  ocaml_3_11_2 = ocamlPackages_3_11_2.ocaml;
  ocaml_3_12_1 = ocamlPackages_3_12_1.ocaml;
  ocaml_4_00_1 = ocamlPackages_4_00_1.ocaml;
  ocaml_4_01_0 = ocamlPackages_4_01_0.ocaml;
  ocaml_4_02   = ocamlPackages_4_02.ocaml;
  ocaml_4_03   = ocamlPackages_4_03.ocaml;
}))<|MERGE_RESOLUTION|>--- conflicted
+++ resolved
@@ -209,10 +209,7 @@
   piwik = matomo; # added 2018-01-16
   pltScheme = racket; # just to be sure
   poppler_qt5 = libsForQt5.poppler;  # added 2015-12-19
-<<<<<<< HEAD
   procps-ng = procps; # added 2018-06-08
-=======
->>>>>>> e7e5aaa0
   prometheus-statsd-bridge = prometheus-statsd-exporter;  # added 2017-08-27
   pulseaudioLight = pulseaudio; # added 2018-04-25
   qca-qt5 = libsForQt5.qca-qt5;  # added 2015-12-19
