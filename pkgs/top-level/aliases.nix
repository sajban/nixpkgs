--- conflicted
+++ resolved
@@ -972,12 +972,9 @@
   proglodyte-wasm = throw "proglodyte-wasm has been removed from nixpkgs, because it is unmaintained since 5 years with zero github stars"; # Added 2021-06-30
   proj_5 = throw "Proj-5 has been removed from nixpkgs, use proj instead"; # Added 2021-04-12
   prometheus-cups-exporter = throw "outdated and broken by design; removed by developer"; # Added 2021-03-16
-<<<<<<< HEAD
+  proxytunnel = throw "proxytunnel has been removed from nixpkgs, because it has not been update upstream since it was added to nixpkgs in 2008 and has therefore bitrotted."; # added 2021-12-15
   pulseaudio-hsphfpd = throw "pulseaudio-hsphfpd upstream has been abandoned"; # Added 2022-03-23
   pulseaudio-modules-bt = throw "pulseaudio-modules-bt has been abandoned, and is superseded by pulseaudio's native bt functionality"; # Added 2022-04-01
-=======
-  proxytunnel = throw "proxytunnel has been removed from nixpkgs, because it has not been update upstream since it was added to nixpkgs in 2008 and has therefore bitrotted."; # added 2021-12-15
->>>>>>> 120925b5
   pulseaudioLight = throw "'pulseaudioLight' has been renamed to/replaced by 'pulseaudio'"; # Converted to throw 2022-02-22
   pulseeffects = throw "Use pulseeffects-legacy if you use PulseAudio and easyeffects if you use PipeWire"; # Added 2021-02-13
   pulseeffects-pw = easyeffects; # Added 2021-07-07
