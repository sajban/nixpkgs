--- conflicted
+++ resolved
@@ -128,7 +128,6 @@
         };
       };
 
-<<<<<<< HEAD
       dbaeumer.vscode-eslint = buildVscodeMarketplaceExtension {
         mktplcRef = {
           name = "vscode-eslint";
@@ -138,7 +137,9 @@
         };
         meta = {
           license = lib.licenses.mit;
-=======
+        };
+      };
+
       davidanson.vscode-markdownlint = buildVscodeMarketplaceExtension {
         mktplcRef = {
           name = "vscode-markdownlint";
@@ -148,7 +149,6 @@
         };
         meta = with lib; {
           license = licenses.mit;
->>>>>>> 117addb0
         };
       };
 
