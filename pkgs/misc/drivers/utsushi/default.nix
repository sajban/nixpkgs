--- conflicted
+++ resolved
@@ -38,16 +38,7 @@
     libusb1.dev
   ];
 
-<<<<<<< HEAD
   env.NIX_CFLAGS_COMPILE = "-Wno-error=deprecated-declarations -Wno-error=parentheses -Wno-error=unused-variable";
-=======
-  NIX_CFLAGS_COMPILE = [
-    "-Wno-error=deprecated-declarations"
-    "-Wno-error=parentheses"
-    "-Wno-error=unused-variable"
-  ];
-
->>>>>>> 211be6af
 
   postPatch = ''
     # create fake udev and sane config
