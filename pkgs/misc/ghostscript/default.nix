--- conflicted
+++ resolved
@@ -77,10 +77,6 @@
 
   patches = [ ./purity.patch ./urw-font-files.patch ];
 
-<<<<<<< HEAD
-  patches = [ ./purity.patch ./urw-font-files.patch ./libpng-1.5.patch ]
-    ++ stdenv.lib.optional gnuFork ./pstoraster.patch;
-=======
   preConfigure = ''
     # "ijs" is impure: it contains symlinks to /usr/share/automake etc.!
     rm -rf ijs/ltmain.sh
@@ -90,7 +86,6 @@
   '';
 
   configureFlags = if x11Support then [ "--with-x" ] else [ "--without-x" ];
->>>>>>> 29d613ba
 
   doCheck = true;
 
