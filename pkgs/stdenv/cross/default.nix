--- conflicted
+++ resolved
@@ -54,15 +54,11 @@
       cc = if crossSystem.useiOSPrebuilt or false
              then buildPackages.darwin.iosSdkPkgs.clang
            else if crossSystem.useAndroidPrebuilt or false
-<<<<<<< HEAD
-             then buildPackages."androidndkPkgs_${crossSystem.ndkVer}".gcc
+             then buildPackages."androidndkPkgs_${crossSystem.ndkVer}".clang
            else if targetPlatform.isGhcjs
              then null
-=======
-             then buildPackages."androidndkPkgs_${crossSystem.ndkVer}".clang
            else if crossSystem.useLLVM or false
              then buildPackages.llvmPackages_8.lldClang
->>>>>>> 74b42e28
            else buildPackages.gcc;
 
       extraNativeBuildInputs = old.extraNativeBuildInputs
