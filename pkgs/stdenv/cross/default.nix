--- conflicted
+++ resolved
@@ -64,11 +64,7 @@
              (hostPlatform.isLinux && !buildPlatform.isLinux)
              [ buildPackages.patchelf ]
         ++ lib.optional
-<<<<<<< HEAD
-             (let f = p: !p.isx86 || p.libc == "musl" || p.isiOS; in f hostPlatform && !(f buildPlatform))
-=======
-             (let f = p: !p.isx86 || p.libc == "musl" || p.libc == "wasilibc"; in f hostPlatform && !(f buildPlatform))
->>>>>>> 929fe5ca
+             (let f = p: !p.isx86 || p.libc == "musl" || p.libc == "wasilibc" || p.isiOS; in f hostPlatform && !(f buildPlatform))
              buildPackages.updateAutotoolsGnuConfigScriptsHook
            # without proper `file` command, libtool sometimes fails
            # to recognize 64-bit DLLs
