--- conflicted
+++ resolved
@@ -44,53 +44,14 @@
           if !allowUnfree && (let l = attrs.meta.license or ""; in l == "unfree" || l == "unfree-redistributable" || l == lib.licenses.proprietary) then
             throw "package ‘${attrs.name}’ has an unfree license, refusing to evaluate"
           else
-<<<<<<< HEAD
-          (derivation (
-            (removeAttrs attrs ["meta" "passthru" "crossAttrs"])
-            // (let
-              buildInputs = attrs.buildInputs or [];
-              nativeBuildInputs = attrs.nativeBuildInputs or [];
-              propagatedBuildInputs = attrs.propagatedBuildInputs or [];
-              propagatedNativeBuildInputs = attrs.propagatedNativeBuildInputs or [];
-              crossConfig = attrs.crossConfig or null;
-            in
-            {
-              builder = attrs.realBuilder or shell;
-              args = attrs.args or ["-e" (attrs.builder or ./default-builder.sh)];
-              stdenv = result;
-              system = result.system;
-              userHook = config.stdenv.userHook or null;
-
-              # Inputs built by the cross compiler.
-              buildInputs = lib.optionals (crossConfig != null) buildInputs;
-              propagatedBuildInputs = lib.optionals (crossConfig != null)
-                  propagatedBuildInputs;
-              # Inputs built by the usual native compiler.
-              nativeBuildInputs = nativeBuildInputs ++ lib.optionals
-                (crossConfig == null) buildInputs;
-              propagatedNativeBuildInputs = propagatedNativeBuildInputs ++
-                lib.optionals (crossConfig == null) propagatedBuildInputs;
-            }))
-          )
-          # The meta attribute is passed in the resulting attribute set,
-          # but it's not part of the actual derivation, i.e., it's not
-          # passed to the builder and is not a dependency.  But since we
-          # include it in the result, it *is* available to nix-env for
-          # queries.
-          // { meta = attrs.meta or {}; }
-          # Pass through extra attributes that are not inputs, but
-          # should be made available to Nix expressions using the
-          # derivation (e.g., in assertions).
-          // (attrs.passthru or {});
-=======
             let
               drv = derivation (
                 (removeAttrs attrs ["meta" "passthru" "crossAttrs"])
                 // (let
                   buildInputs = attrs.buildInputs or [];
-                  buildNativeInputs = attrs.buildNativeInputs or [];
+                  nativeBuildInputs = attrs.nativeBuildInputs or [];
                   propagatedBuildInputs = attrs.propagatedBuildInputs or [];
-                  propagatedBuildNativeInputs = attrs.propagatedBuildNativeInputs or [];
+                  propagatedNativeBuildInputs = attrs.propagatedNativeBuildInputs or [];
                   crossConfig = attrs.crossConfig or null;
                 in
                 {
@@ -98,15 +59,16 @@
                   args = attrs.args or ["-e" (attrs.builder or ./default-builder.sh)];
                   stdenv = result;
                   system = result.system;
+                  userHook = config.stdenv.userHook or null;
 
                   # Inputs built by the cross compiler.
                   buildInputs = lib.optionals (crossConfig != null) buildInputs;
                   propagatedBuildInputs = lib.optionals (crossConfig != null)
                       propagatedBuildInputs;
                   # Inputs built by the usual native compiler.
-                  buildNativeInputs = buildNativeInputs ++ lib.optionals
+                  nativeBuildInputs = nativeBuildInputs ++ lib.optionals
                     (crossConfig == null) buildInputs;
-                  propagatedBuildNativeInputs = propagatedBuildNativeInputs ++
+                  propagatedNativeBuildInputs = propagatedNativeBuildInputs ++
                     lib.optionals (crossConfig == null) propagatedBuildInputs;
               }));
 
@@ -135,7 +97,6 @@
 
               outputsList = map outputToAttrListElement outputs;
             in (builtins.head outputsList).value;
->>>>>>> d742d26b
 
         # Utility flags to test the type of platform.
         isDarwin = result.system == "x86_64-darwin";
