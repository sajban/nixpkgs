{ stdenv
, buildPythonApplication
, lib
, python
, fetchurl
, fetchFromGitHub
, fetchpatch
, lame
, mpv-unwrapped
, libpulseaudio
, pyqtwebengine
, decorator
, beautifulsoup4
, sqlalchemy
, pyaudio
, requests
, markdown
, matplotlib
, pytest
, glibcLocales
, nose
, jsonschema
, setuptools
, send2trash
, CoreAudio
  # This little flag adds a huge number of dependencies, but we assume that
  # everyone wants Anki to draw plots with statistics by default.
, plotsSupport ? true
  # manual
, asciidoc
}:

let
<<<<<<< HEAD
    # when updating, also update rev-manual to a recent version of
    # https://github.com/dae/ankidocs
    # The manual is distributed independently of the software.
    version = "2.1.15";
    sha256-pkg = "12dvyf3j9df4nrhhnqbzd9b21rpzkh4i6yhhangn2zf7ch0pclss";
    rev-manual = "8f6387867ac37ef3fe9d0b986e70f898d1a49139";
    sha256-manual = "0pm5slxn78r44ggvbksz7rv9hmlnsvn9z811r6f63dsc8vm6mfml";

    manual = stdenv.mkDerivation {
      pname = "anki-manual";
      inherit version;
      src = fetchFromGitHub {
        owner = "dae";
        repo = "ankidocs";
        rev = rev-manual;
        sha256 = sha256-manual;
      };
      nativeBuildInputs = [ asciidoc ];
      patchPhase = ''
        # rsync isnt needed
        # WEB is the PREFIX
        # We remove any special ankiweb output generation
        # and rename every .mako to .html
        sed -e 's/rsync -a/cp -a/g' \
            -e "s|\$(WEB)/docs|$out/share/doc/anki/html|" \
            -e '/echo asciidoc/,/mv $@.tmp $@/c \\tasciidoc -b html5 -o $@ $<' \
            -e 's/\.mako/.html/g' \
            -i Makefile
        # patch absolute links to the other language manuals
        sed -e 's|https://apps.ankiweb.net/docs/|link:./|g' \
            -i {manual.txt,manual.*.txt}
        # there’s an artifact in most input files
        sed -e '/<%def.*title.*/d' \
            -i *.txt
        mkdir -p $out/share/doc/anki/html
      '';
      dontInstall = true; # happens in buildPhase
=======
  # when updating, also update rev-manual to a recent version of
  # https://github.com/ankitects/anki-docs
  # The manual is distributed independently of the software.
  version = "2.1.15";
  sha256-pkg = "12dvyf3j9df4nrhhnqbzd9b21rpzkh4i6yhhangn2zf7ch0pclss";
  rev-manual = "8f6387867ac37ef3fe9d0b986e70f898d1a49139";
  sha256-manual = "0pm5slxn78r44ggvbksz7rv9hmlnsvn9z811r6f63dsc8vm6mfml";

  manual = stdenv.mkDerivation {
    pname = "anki-manual";
    inherit version;
    src = fetchFromGitHub {
      owner = "ankitects";
      repo = "anki-docs";
      rev = rev-manual;
      sha256 = sha256-manual;
>>>>>>> 211be6af
    };
    phases = [ "unpackPhase" "patchPhase" "buildPhase" ];
    nativeBuildInputs = [ asciidoc ];
    patchPhase = ''
      # rsync isnt needed
      # WEB is the PREFIX
      # We remove any special ankiweb output generation
      # and rename every .mako to .html
      sed -e 's/rsync -a/cp -a/g' \
          -e "s|\$(WEB)/docs|$out/share/doc/anki/html|" \
          -e '/echo asciidoc/,/mv $@.tmp $@/c \\tasciidoc -b html5 -o $@ $<' \
          -e 's/\.mako/.html/g' \
          -i Makefile
      # patch absolute links to the other language manuals
      sed -e 's|https://apps.ankiweb.net/docs/|link:./|g' \
          -i {manual.txt,manual.*.txt}
      # there’s an artifact in most input files
      sed -e '/<%def.*title.*/d' \
          -i *.txt
      mkdir -p $out/share/doc/anki/html
    '';
  };

in
buildPythonApplication rec {
<<<<<<< HEAD
    pname = "anki";
    inherit version;

    src = fetchurl {
      urls = [
        "https://apps.ankiweb.net/downloads/current/${pname}-${version}-source.tgz"
        # "https://apps.ankiweb.net/downloads/current/${name}-source.tgz"
        # "http://ankisrs.net/download/mirror/${name}.tgz"
        # "http://ankisrs.net/download/mirror/archive/${name}.tgz"
      ];
      sha256 = sha256-pkg;
    };

    outputs = [ "out" "doc" "man" ];

    propagatedBuildInputs = [
      pyqtwebengine sqlalchemy beautifulsoup4 send2trash pyaudio requests decorator
      markdown jsonschema setuptools
    ]
      ++ lib.optional plotsSupport matplotlib
      ++ lib.optional stdenv.isDarwin CoreAudio
      ;

    checkInputs = [ pytest glibcLocales nose ];

    nativeBuildInputs = [ pyqtwebengine.wrapQtAppsHook ];
    buildInputs = [ lame mplayer libpulseaudio ];

    patches = [
      # Disable updated version check.
      ./no-version-check.patch
=======
  pname = "anki";
  inherit version;

  src = fetchurl {
    urls = [
      "https://apps.ankiweb.net/downloads/current/${pname}-${version}-source.tgz"
      # "https://apps.ankiweb.net/downloads/current/${name}-source.tgz"
      # "http://ankisrs.net/download/mirror/${name}.tgz"
      # "http://ankisrs.net/download/mirror/archive/${name}.tgz"
>>>>>>> 211be6af
    ];
    sha256 = sha256-pkg;
  };

  outputs = [ "out" "doc" "man" ];

  propagatedBuildInputs = [
    pyqtwebengine
    sqlalchemy
    beautifulsoup4
    send2trash
    pyaudio
    requests
    decorator
    markdown
    jsonschema
    setuptools
  ]
  ++ lib.optional plotsSupport matplotlib
  ++ lib.optional stdenv.isDarwin [ CoreAudio ]
  ;

  checkInputs = [ pytest glibcLocales nose ];

  nativeBuildInputs = [ pyqtwebengine.wrapQtAppsHook ];
  buildInputs = [ lame mpv-unwrapped libpulseaudio ];

  patches = [
    # Disable updated version check.
    ./no-version-check.patch
    (fetchpatch {
      name = "fix-mpv-args.patch";
      url = "https://sources.debian.org/data/main/a/anki/2.1.15+dfsg-3/debian/patches/fix-mpv-args.patch";
      sha256 = "1dimnnawk64m5bbdbjrxw5k08q95l728n94cgkrrwxwavmmywaj2";
    })
  ];

  # Anki does not use setup.py
  dontBuild = true;

  postPatch = ''
    # Remove QT translation files. We'll use the standard QT ones.
    rm "locale/"*.qm

    # hitting F1 should open the local manual
    substituteInPlace anki/consts.py \
      --replace 'HELP_SITE="http://ankisrs.net/docs/manual.html"' \
                'HELP_SITE="${manual}/share/doc/anki/html/manual.html"'
  '';

  # UTF-8 locale needed for testing
  LC_ALL = "en_US.UTF-8";

  # tests fail with to many open files
  doCheck = !stdenv.isDarwin;

  # - Anki writes some files to $HOME during tests
  # - Skip tests using network
  checkPhase = ''
    HOME=$TMP pytest --ignore tests/test_sync.py
  '';

  installPhase = ''
    pp=$out/lib/${python.libPrefix}/site-packages

    mkdir -p $out/bin
    mkdir -p $out/share/applications
    mkdir -p $doc/share/doc/anki
    mkdir -p $man/share/man/man1
    mkdir -p $out/share/mime/packages
    mkdir -p $out/share/pixmaps
    mkdir -p $pp

    cat > $out/bin/anki <<EOF
    #!${python}/bin/python
    import aqt
    aqt.run()
    EOF
    chmod 755 $out/bin/anki

    cp -v anki.desktop $out/share/applications/
    cp -v README* LICENSE* $doc/share/doc/anki/
    cp -v anki.1 $man/share/man/man1/
    cp -v anki.xml $out/share/mime/packages/
    cp -v anki.{png,xpm} $out/share/pixmaps/
    cp -rv locale $out/share/
    cp -rv anki aqt web $pp/

    # copy the manual into $doc
    cp -r ${manual}/share/doc/anki/html $doc/share/doc/anki
  '';

  # now wrapPythonPrograms from postFixup will add both python and qt env variables
  dontWrapQtApps = true;

  preFixup = ''
    makeWrapperArgs+=(
      "''${qtWrapperArgs[@]}"
      --prefix PATH ':' "${lame}/bin:${mpv-unwrapped}/bin"
    )
  '';

  passthru = {
    inherit manual;
  };

  meta = with lib; {
    homepage = "https://apps.ankiweb.net/";
    description = "Spaced repetition flashcard program";
    longDescription = ''
      Anki is a program which makes remembering things easy. Because it is a lot
      more efficient than traditional study methods, you can either greatly
      decrease your time spent studying, or greatly increase the amount you learn.

      Anyone who needs to remember things in their daily life can benefit from
      Anki. Since it is content-agnostic and supports images, audio, videos and
      scientific markup (via LaTeX), the possibilities are endless. For example:
      learning a language, studying for medical and law exams, memorizing
      people's names and faces, brushing up on geography, mastering long poems,
      or even practicing guitar chords!
    '';
    license = licenses.agpl3Plus;
    platforms = platforms.mesaPlatforms;
    maintainers = with maintainers; [ oxij Profpatsch ];
  };
}<|MERGE_RESOLUTION|>--- conflicted
+++ resolved
@@ -31,45 +31,6 @@
 }:
 
 let
-<<<<<<< HEAD
-    # when updating, also update rev-manual to a recent version of
-    # https://github.com/dae/ankidocs
-    # The manual is distributed independently of the software.
-    version = "2.1.15";
-    sha256-pkg = "12dvyf3j9df4nrhhnqbzd9b21rpzkh4i6yhhangn2zf7ch0pclss";
-    rev-manual = "8f6387867ac37ef3fe9d0b986e70f898d1a49139";
-    sha256-manual = "0pm5slxn78r44ggvbksz7rv9hmlnsvn9z811r6f63dsc8vm6mfml";
-
-    manual = stdenv.mkDerivation {
-      pname = "anki-manual";
-      inherit version;
-      src = fetchFromGitHub {
-        owner = "dae";
-        repo = "ankidocs";
-        rev = rev-manual;
-        sha256 = sha256-manual;
-      };
-      nativeBuildInputs = [ asciidoc ];
-      patchPhase = ''
-        # rsync isnt needed
-        # WEB is the PREFIX
-        # We remove any special ankiweb output generation
-        # and rename every .mako to .html
-        sed -e 's/rsync -a/cp -a/g' \
-            -e "s|\$(WEB)/docs|$out/share/doc/anki/html|" \
-            -e '/echo asciidoc/,/mv $@.tmp $@/c \\tasciidoc -b html5 -o $@ $<' \
-            -e 's/\.mako/.html/g' \
-            -i Makefile
-        # patch absolute links to the other language manuals
-        sed -e 's|https://apps.ankiweb.net/docs/|link:./|g' \
-            -i {manual.txt,manual.*.txt}
-        # there’s an artifact in most input files
-        sed -e '/<%def.*title.*/d' \
-            -i *.txt
-        mkdir -p $out/share/doc/anki/html
-      '';
-      dontInstall = true; # happens in buildPhase
-=======
   # when updating, also update rev-manual to a recent version of
   # https://github.com/ankitects/anki-docs
   # The manual is distributed independently of the software.
@@ -86,9 +47,8 @@
       repo = "anki-docs";
       rev = rev-manual;
       sha256 = sha256-manual;
->>>>>>> 211be6af
     };
-    phases = [ "unpackPhase" "patchPhase" "buildPhase" ];
+    dontInstall = true;
     nativeBuildInputs = [ asciidoc ];
     patchPhase = ''
       # rsync isnt needed
@@ -112,39 +72,6 @@
 
 in
 buildPythonApplication rec {
-<<<<<<< HEAD
-    pname = "anki";
-    inherit version;
-
-    src = fetchurl {
-      urls = [
-        "https://apps.ankiweb.net/downloads/current/${pname}-${version}-source.tgz"
-        # "https://apps.ankiweb.net/downloads/current/${name}-source.tgz"
-        # "http://ankisrs.net/download/mirror/${name}.tgz"
-        # "http://ankisrs.net/download/mirror/archive/${name}.tgz"
-      ];
-      sha256 = sha256-pkg;
-    };
-
-    outputs = [ "out" "doc" "man" ];
-
-    propagatedBuildInputs = [
-      pyqtwebengine sqlalchemy beautifulsoup4 send2trash pyaudio requests decorator
-      markdown jsonschema setuptools
-    ]
-      ++ lib.optional plotsSupport matplotlib
-      ++ lib.optional stdenv.isDarwin CoreAudio
-      ;
-
-    checkInputs = [ pytest glibcLocales nose ];
-
-    nativeBuildInputs = [ pyqtwebengine.wrapQtAppsHook ];
-    buildInputs = [ lame mplayer libpulseaudio ];
-
-    patches = [
-      # Disable updated version check.
-      ./no-version-check.patch
-=======
   pname = "anki";
   inherit version;
 
@@ -154,7 +81,6 @@
       # "https://apps.ankiweb.net/downloads/current/${name}-source.tgz"
       # "http://ankisrs.net/download/mirror/${name}.tgz"
       # "http://ankisrs.net/download/mirror/archive/${name}.tgz"
->>>>>>> 211be6af
     ];
     sha256 = sha256-pkg;
   };
@@ -206,7 +132,7 @@
   '';
 
   # UTF-8 locale needed for testing
-  LC_ALL = "en_US.UTF-8";
+  env.LC_ALL = "en_US.UTF-8";
 
   # tests fail with to many open files
   doCheck = !stdenv.isDarwin;
