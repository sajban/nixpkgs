{ stdenv, lib, fetchurl
, texlive
, zlib, bzip2, ncurses, libpng, flex, bison, libX11, libICE, xproto
, freetype, t1lib, gd, libXaw, icu, ghostscript, ed, libXt, libXpm, libXmu, libXext
, xextproto, perl, libSM, ruby, expat, curl, libjpeg, python, fontconfig, pkgconfig
, poppler, libpaper, graphite2, lesstif, zziplib, harfbuzz, texinfo, potrace, gmp, mpfr
, xpdf, cairo, pixman, xorg, clisp
, makeWrapper
}:

# Useful resource covering build options:
# http://tug.org/texlive/doc/tlbuild.html

let
  withSystemLibs = map (libname: "--with-system-${libname}");

  year = "2015";
  version = year; # keep names simple for now

  common = rec {
    src = fetchurl {
      url = "ftp://tug.org/historic/systems/texlive/${year}/texlive-20150521-source.tar.xz";
      sha256 = "ed9bcd7bdce899c3c27c16a8c5c3017c4f09e1d7fd097038351b72497e9d4669";
    };

    configureFlags = [
      "--with-banner-add=/NixOS.org"
      "--disable-missing" "--disable-native-texlive-build"
      "--enable-shared" # "--enable-cxx-runtime-hack" # static runtime
      "--enable-tex-synctex"
      "-C" # use configure cache to speed up
    ]
      ++ withSystemLibs [
      # see "from TL tree" vs. "Using installed"  in configure output
      "zziplib" "xpdf" "poppler" "mpfr" "gmp"
      "pixman" "potrace" "gd" "freetype2" "libpng" "libpaper" "zlib"
        # beware: xpdf means to use stuff from poppler :-/
    ];

    # clean broken links to stuff not built
    cleanBrokenLinks = ''
      for f in "$out"/bin/*; do
        if [[ ! -x "$f" ]]; then rm "$f"; fi
      done
    '';
  };
in rec { # un-indented

inherit (common) cleanBrokenLinks;
texliveYear = year;


core = stdenv.mkDerivation rec {
  name = "texlive-bin-${version}";

  inherit (common) src;

  outputs = [ "out" "doc" ];

  buildInputs = [
    pkgconfig
    /*teckit*/ zziplib poppler mpfr gmp
    pixman potrace gd freetype libpng libpaper zlib
    perl
  ];

<<<<<<< HEAD
  hardeningDisable = [ "format" ];
=======
  postPatch = ''
    for i in texk/kpathsea/mktex*; do
      sed -i '/^mydir=/d' "$i"
    done
  '';
>>>>>>> f402c632

  preConfigure = ''
    rm -r libs/{cairo,freetype2,gd,gmp,graphite2,harfbuzz,icu,libpaper,libpng} \
      libs/{mpfr,pixman,poppler,potrace,xpdf,zlib,zziplib}
    mkdir Work
    cd Work
  '';
  configureScript = "../configure";

  configureFlags = common.configureFlags
    ++ [ "--without-x" ] # disable xdvik and xpdfopen
    ++ map (what: "--disable-${what}") [
      "dvisvgm" "dvipng" # ghostscript dependency
      "luatex" "luajittex" "mp" "pmp" "upmp" "mf" # cairo would bring in X and more
      "xetex" "bibtexu" "bibtex8" "bibtex-x" # ICU isn't small
    ]
    ++ [ "--without-system-harfbuzz" "--without-system-icu" ] # bogus configure
    ;

  enableParallelBuilding = true;

  doCheck = false; # triptest fails, likely due to missing TEXMF tree
  preCheck = "patchShebangs ../texk/web2c";

  installTargets = [ "install" "texlinks" ];

  # TODO: perhaps improve texmf.cnf search locations
  postInstall = /* a few texmf-dist files are useful; take the rest from pkgs */ ''
    mv "$out/share/texmf-dist/web2c/texmf.cnf" .
    rm -r "$out/share/texmf-dist"
    mkdir -p "$out"/share/texmf-dist/{web2c,scripts/texlive/TeXLive}
    mv ./texmf.cnf "$out/share/texmf-dist/web2c/"
    cp ../texk/tests/TeXLive/*.pm "$out/share/texmf-dist/scripts/texlive/TeXLive/"
    cp ../texk/texlive/linked_scripts/scripts.lst "$out/share/texmf-dist/scripts/texlive/"
  '' + /* doc location identical with individual TeX pkgs */ ''
    mkdir -p "$doc/doc"
    mv "$doc"/share/{man,info} "$doc"/doc
    rmdir "$doc"/share
  '' + cleanBrokenLinks;

  setupHook = ./setup-hook.sh; # TODO: maybe texmf-nix -> texmf (and all references)
  passthru = { inherit version buildInputs; };

  meta = with stdenv.lib; {
    description = "Basic binaries for TeX Live";
    homepage    = http://www.tug.org/texlive;
    license     = stdenv.lib.licenses.gpl2;
    maintainers = with maintainers; [ vcunat lovek323 raskin jwiegley ];
    platforms   = platforms.all;
  };
};


inherit (core-big) metafont metapost luatex xetex;
core-big = stdenv.mkDerivation {
  name = "texlive-core-big.bin-${version}";

  inherit (common) src;

  hardeningDisable = [ "format" ];

  buildInputs = core.buildInputs ++ [ core cairo harfbuzz icu graphite2 ];

  configureFlags = common.configureFlags
    ++ withSystemLibs [ "kpathsea" "ptexenc" "cairo" "harfbuzz" "icu" "graphite2" ]
    ++ map (prog: "--disable-${prog}") # don't build things we already have
      [ "tex" "ptex" "eptex" "uptex" "euptex" "aleph" "pdftex"
        "web-progs" "synctex" "luajittex" # luajittex is mostly not needed, see:
        # http://tex.stackexchange.com/questions/97999/when-to-use-luajittex-in-favour-of-luatex
      ];

  configureScript = ":";

  # we use static libtexlua, because it's only used by a single binary
  postConfigure = ''
    mkdir ./Work && cd ./Work
    for path in libs/{teckit,lua52} texk/web2c; do
      (
        if [[ "$path" == "libs/lua52" ]]; then
          extraConfig="--enable-static --disable-shared"
        else
          extraConfig=""
        fi

        mkdir -p "$path" && cd "$path"
        "../../../$path/configure" $configureFlags $extraConfig
      )
    done
  '';

  preBuild = "cd texk/web2c";
  enableParallelBuilding = true;

  # now distribute stuff into outputs, roughly as upstream TL
  # (uninteresting stuff remains in $out, typically duplicates from `core`)
  outputs = [ "out" "metafont" "metapost" "luatex" "xetex" ];
  postInstall = ''
    for output in $outputs; do
      mkdir -p "''${!output}/bin"
    done

    mv "$out/bin"/{inimf,mf,mf-nowin} "$metafont/bin/"
    mv "$out/bin"/{*tomp,mfplain,*mpost} "$metapost/bin/"
    mv "$out/bin"/{luatex,texlua*} "$luatex/bin/"
    mv "$out/bin"/xetex "$xetex/bin/"
  '';
};


dvisvgm = stdenv.mkDerivation {
  name = "texlive-dvisvgm.bin-${version}";

  inherit (common) src;

  buildInputs = [ pkgconfig core/*kpathsea*/ ghostscript zlib freetype potrace ];

  preConfigure = "cd texk/dvisvgm";

  configureFlags = common.configureFlags
    ++ [ "--with-system-kpathsea" "--with-system-libgs" ];

  enableParallelBuilding = true;
};


dvipng = stdenv.mkDerivation {
  name = "texlive-dvipng.bin-${version}";

  inherit (common) src;

  buildInputs = [ pkgconfig core/*kpathsea*/ zlib libpng freetype gd ghostscript makeWrapper ];

  preConfigure = "cd texk/dvipng";

  configureFlags = common.configureFlags
    ++ [ "--with-system-kpathsea" "--with-gs=yes" "--disable-debug" ];

  enableParallelBuilding = true;

  # I didn't manage to hardcode gs location by configureFlags
  postInstall = ''
    wrapProgram "$out/bin/dvipng" --prefix PATH : '${ghostscript}/bin'
  '';
};


bibtexu = bibtex8;
bibtex8 = stdenv.mkDerivation {
  name = "texlive-bibtex-x.bin-${version}";

  inherit (common) src;

  buildInputs = [ pkgconfig core/*kpathsea*/ icu ];

  preConfigure = "cd texk/bibtex-x";

  configureFlags = common.configureFlags
    ++ [ "--with-system-kpathsea" "--with-system-icu" ];

  enableParallelBuilding = true;
};


xdvi = stdenv.mkDerivation {
  name = "texlive-xdvi.bin-${version}";

  inherit (common) src;

  buildInputs = [ pkgconfig core/*kpathsea*/ freetype ghostscript ]
    ++ (with xorg; [ libX11 libXaw libXi libXpm libXmu libXaw libXext libXfixes ]);

  preConfigure = "cd texk/xdvik";

  configureFlags = common.configureFlags
    ++ [ "--with-system-kpathsea" "--with-system-libgs" ];

  enableParallelBuilding = true;

  postInstall = ''
    substituteInPlace "$out/bin/xdvi" \
      --replace "exec xdvi-xaw" "exec '$out/bin/xdvi-xaw'"
  '';
  # TODO: it's suspicious that mktexpk generates fonts into ~/.texlive2014
};


xindy = stdenv.mkDerivation {
  name = "texlive-xindy.bin-${version}";

  inherit (common) src;
  prePatch = "cd utils/xindy";
  # hardcode clisp location
  postPatch = ''
    substituteInPlace xindy-?.?.?/user-commands/xindy.in \
      --replace "our \$clisp = ( \$is_windows ? 'clisp.exe' : 'clisp' ) ;" \
                "our \$clisp = '$(type -P clisp)';"
  '';

  nativeBuildInputs = [
    pkgconfig perl
    (texlive.combine { inherit (texlive) scheme-basic cyrillic ec; })
  ];
  buildInputs = [ clisp ];

  configureFlags = [ "--with-clisp-runtime=system" "--disable-xindy-docs" ];

  preInstall = ''mkdir -p "$out/bin" '';
  # fixup various file-location errors of: lib/xindy/{xindy.mem,modules/}
  postInstall = ''
    mkdir -p "$out/lib/xindy"
    mv "$out"/{bin/xindy.mem,lib/xindy/}
    ln -s ../../share/texmf-dist/xindy/modules "$out/lib/xindy/"
  '';
};


} # un-indented
<|MERGE_RESOLUTION|>--- conflicted
+++ resolved
@@ -64,15 +64,13 @@
     perl
   ];
 
-<<<<<<< HEAD
   hardeningDisable = [ "format" ];
-=======
+
   postPatch = ''
     for i in texk/kpathsea/mktex*; do
       sed -i '/^mydir=/d' "$i"
     done
   '';
->>>>>>> f402c632
 
   preConfigure = ''
     rm -r libs/{cairo,freetype2,gd,gmp,graphite2,harfbuzz,icu,libpaper,libpng} \
