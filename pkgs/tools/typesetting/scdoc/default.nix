--- conflicted
+++ resolved
@@ -1,13 +1,8 @@
 { stdenv, fetchurl }:
 
 stdenv.mkDerivation rec {
-<<<<<<< HEAD
   pname = "scdoc";
-  version = "1.9.6";
-=======
-  name = "scdoc-${version}";
   version = "1.9.7";
->>>>>>> f188bad6
 
   src = fetchurl {
     url = "https://git.sr.ht/~sircmpwn/scdoc/archive/${version}.tar.gz";
