{ stdenv, fetchurl, pkgconfig, xlibsWrapper, libpng, libjpeg, expat, libXaw
, yacc, libtool, fontconfig, pango, gd, libwebp
}:

assert libpng != null && libjpeg != null && expat != null;

stdenv.mkDerivation rec {
  name = "graphviz-2.0";

  src = fetchurl {
    url = "http://www.graphviz.org/pub/graphviz/ARCHIVE/${name}.tar.gz";
    sha256 = "39b8e1f2ba4cc1f5bdc8e39c7be35e5f831253008e4ee2c176984f080416676c";
  };

<<<<<<< HEAD
  buildInputs = [pkgconfig xlibsWrapper libpng libjpeg expat libXaw yacc libtool fontconfig pango gd];

  hardeningDisable = [ "format" "fortify" ];

=======
  buildInputs = [pkgconfig xlibsWrapper libpng libjpeg expat libXaw yacc
    libtool fontconfig pango gd libwebp
    ];
  
>>>>>>> 2661511c
  configureFlags =
    [ "--with-pngincludedir=${libpng.dev}/include"
      "--with-pnglibdir=${libpng.out}/lib"
      "--with-jpegincludedir=${libjpeg.dev}/include"
      "--with-jpeglibdir=${libjpeg.out}/lib"
      "--with-expatincludedir=${expat.dev}/include"
      "--with-expatlibdir=${expat.out}/lib"
    ]
    ++ stdenv.lib.optional (xlibsWrapper == null) "--without-x";

  meta = {
    description = "A program for visualising graphs";
    homepage = http://www.graphviz.org/;
    branch = "2.0";
  };
}<|MERGE_RESOLUTION|>--- conflicted
+++ resolved
@@ -12,17 +12,13 @@
     sha256 = "39b8e1f2ba4cc1f5bdc8e39c7be35e5f831253008e4ee2c176984f080416676c";
   };
 
-<<<<<<< HEAD
-  buildInputs = [pkgconfig xlibsWrapper libpng libjpeg expat libXaw yacc libtool fontconfig pango gd];
+  buildInputs = [
+    pkgconfig xlibsWrapper libpng libjpeg expat libXaw yacc
+    libtool fontconfig pango gd libwebp
+  ];
 
   hardeningDisable = [ "format" "fortify" ];
 
-=======
-  buildInputs = [pkgconfig xlibsWrapper libpng libjpeg expat libXaw yacc
-    libtool fontconfig pango gd libwebp
-    ];
-  
->>>>>>> 2661511c
   configureFlags =
     [ "--with-pngincludedir=${libpng.dev}/include"
       "--with-pnglibdir=${libpng.out}/lib"
