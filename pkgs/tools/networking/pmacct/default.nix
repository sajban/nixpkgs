--- conflicted
+++ resolved
@@ -19,11 +19,7 @@
 assert withPgSQL -> postgresql != null;
 assert withMysql -> libmysqlclient != null;
 
-<<<<<<< HEAD
-let inherit (stdenv.lib) optional optionals; in
-=======
-let inherit (lib) getDev optional optionalString; in
->>>>>>> 211be6af
+let inherit (lib) getDev optional optionals optionalString; in
 
 stdenv.mkDerivation rec {
   version = "1.7.5";
