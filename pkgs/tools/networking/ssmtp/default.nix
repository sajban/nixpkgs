{lib, stdenv, fetchurl, tlsSupport ? true, openssl ? null}:

assert tlsSupport -> openssl != null;

stdenv.mkDerivation {
  name = "ssmtp-2.64";

  src = fetchurl {
    url = "mirror://debian/pool/main/s/ssmtp/ssmtp_2.64.orig.tar.bz2";
    sha256 = "0dps8s87ag4g3jr6dk88hs9zl46h3790marc5c2qw7l71k4pvhr2";
  };

  # A request has been made to merge this patch into ssmtp.
  # See: https://bugs.debian.org/cgi-bin/bugreport.cgi?bug=858781
  patches = [ ./ssmtp_support_AuthPassFile_parameter.patch ];

  configureFlags = [
    "--sysconfdir=/etc"
    (lib.enableFeature tlsSupport "ssl")
  ];

  postConfigure =
    ''
      # Don't run the script that interactively generates a config file.
      # Also don't install the broken, cyclic symlink /lib/sendmail.
      sed -e '/INSTALLED_CONFIGURATION_FILE/d' \
          -e 's|/lib/sendmail|$(TMPDIR)/sendmail|' \
          -i Makefile
      substituteInPlace Makefile \
        --replace '$(INSTALL) -s' '$(INSTALL) -s --strip-program $(STRIP)'
    '';

  installFlags = [ "etcdir=$(out)/etc" ];

  installTargets = [ "install" "install-sendmail" ];

  buildInputs = lib.optional tlsSupport openssl;

<<<<<<< HEAD
  env.NIX_LDFLAGS = stdenv.lib.optionalString tlsSupport "-lcrypto";
=======
  NIX_LDFLAGS = lib.optionalString tlsSupport "-lcrypto";
>>>>>>> 211be6af

  meta = with lib; {
    platforms = platforms.linux;
    license = licenses.gpl2;
    maintainers = with maintainers; [ basvandijk ];
  };
}<|MERGE_RESOLUTION|>--- conflicted
+++ resolved
@@ -36,11 +36,7 @@
 
   buildInputs = lib.optional tlsSupport openssl;
 
-<<<<<<< HEAD
-  env.NIX_LDFLAGS = stdenv.lib.optionalString tlsSupport "-lcrypto";
-=======
-  NIX_LDFLAGS = lib.optionalString tlsSupport "-lcrypto";
->>>>>>> 211be6af
+  env.NIX_LDFLAGS = lib.optionalString tlsSupport "-lcrypto";
 
   meta = with lib; {
     platforms = platforms.linux;
