{ lib, stdenv, fetchurl, ncurses, libpcap, automake, nixosTests }:

stdenv.mkDerivation {
  name = "iftop-1.0pre4";

  src = fetchurl {
    url = "http://ex-parrot.com/pdw/iftop/download/iftop-1.0pre4.tar.gz";
    sha256 = "15sgkdyijb7vbxpxjavh5qm5nvyii3fqcg9mzvw7fx8s6zmfwczp";
  };

  # Explicitly link against libgcc_s, to work around the infamous
  # "libgcc_s.so.1 must be installed for pthread_cancel to work".
<<<<<<< HEAD
  env.LDFLAGS = stdenv.lib.optionalString stdenv.isLinux "-lgcc_s";
=======
  LDFLAGS = lib.optionalString stdenv.isLinux "-lgcc_s";
>>>>>>> 211be6af

  preConfigure = ''
    cp ${automake}/share/automake*/config.{sub,guess} config
  '';

  buildInputs = [ncurses libpcap];

  passthru.tests = { inherit (nixosTests) iftop; };

  meta = with lib; {
    description = "Display bandwidth usage on a network interface";
    longDescription = ''
      iftop does for network usage what top(1) does for CPU usage. It listens
      to network traffic on a named interface and displays a table of current
      bandwidth usage by pairs of hosts.
    '';
    license = licenses.gpl2Plus;
    homepage = "http://ex-parrot.com/pdw/iftop/";
    platforms = platforms.unix;
    maintainers = [ ];
  };
}<|MERGE_RESOLUTION|>--- conflicted
+++ resolved
@@ -10,11 +10,7 @@
 
   # Explicitly link against libgcc_s, to work around the infamous
   # "libgcc_s.so.1 must be installed for pthread_cancel to work".
-<<<<<<< HEAD
-  env.LDFLAGS = stdenv.lib.optionalString stdenv.isLinux "-lgcc_s";
-=======
-  LDFLAGS = lib.optionalString stdenv.isLinux "-lgcc_s";
->>>>>>> 211be6af
+  env.LDFLAGS = lib.optionalString stdenv.isLinux "-lgcc_s";
 
   preConfigure = ''
     cp ${automake}/share/automake*/config.{sub,guess} config
