{ stdenv, fetchurl, gettext, pkgconfig, perl
, libidn2, zlib, pcre, libuuid, libiconv, libintl
, IOSocketSSL, LWP, python3, lzip
, libpsl ? null
, openssl ? null }:

stdenv.mkDerivation rec {
  name = "wget-1.19.5";

  src = fetchurl {
    url = "mirror://gnu/wget/${name}.tar.lz";
    sha256 = "0xfaxmlnih7dhkyks5wi4vrn0n1xshmy6gx6fb2k1120sprydyr9";
  };

  patches = [
    ./remove-runtime-dep-on-openssl-headers.patch
  ];

  preConfigure = ''
    patchShebangs doc

  '' + stdenv.lib.optionalString doCheck ''
    # Work around lack of DNS resolution in chroots.
    for i in "tests/"*.pm "tests/"*.px
    do
      sed -i "$i" -e's/localhost/127.0.0.1/g'
    done
  '';

  nativeBuildInputs = [ gettext pkgconfig perl lzip libiconv libintl ];
  buildInputs = [ libidn2 zlib pcre libuuid ]
    ++ stdenv.lib.optionals doCheck [ IOSocketSSL LWP python3 ]
    ++ stdenv.lib.optional (openssl != null) openssl
    ++ stdenv.lib.optional (libpsl != null) libpsl
    ++ stdenv.lib.optional stdenv.isDarwin perl;

<<<<<<< HEAD
  configureFlags = [ 
=======
  configureFlags = [
>>>>>>> 5b0398dc
    (stdenv.lib.withFeatureAs (openssl != null) "ssl" "openssl")
  ];

  doCheck = false;

  meta = with stdenv.lib; {
    description = "Tool for retrieving files using HTTP, HTTPS, and FTP";

    longDescription =
      '' GNU Wget is a free software package for retrieving files using HTTP,
         HTTPS and FTP, the most widely-used Internet protocols.  It is a
         non-interactive commandline tool, so it may easily be called from
         scripts, cron jobs, terminals without X-Windows support, etc.
      '';

    license = licenses.gpl3Plus;

    homepage = http://www.gnu.org/software/wget/;

    maintainers = with maintainers; [ fpletz ];
    platforms = platforms.all;
  };
}<|MERGE_RESOLUTION|>--- conflicted
+++ resolved
@@ -34,11 +34,7 @@
     ++ stdenv.lib.optional (libpsl != null) libpsl
     ++ stdenv.lib.optional stdenv.isDarwin perl;
 
-<<<<<<< HEAD
-  configureFlags = [ 
-=======
   configureFlags = [
->>>>>>> 5b0398dc
     (stdenv.lib.withFeatureAs (openssl != null) "ssl" "openssl")
   ];
 
