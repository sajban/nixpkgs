{ lib, stdenv, rustPlatform, fetchFromGitHub, llvmPackages, sqlite, installShellFiles, Security, libiconv }:

rustPlatform.buildRustPackage rec {
  pname = "innernet";
  version = "1.2.0";

  src = fetchFromGitHub {
    owner = "tonarino";
    repo = pname;
    rev = "v${version}";
    sha256 = "sha256-Z4F5RYPVgFiiDBg6lxILjAh/a/rL7IJBqHIJ/tQyLnE=";
  };
  cargoSha256 = "sha256-WSkN5aXMgfqZJAV1b3elF7kwf2f5OpcntKSf8620YcY=";

  nativeBuildInputs = with llvmPackages; [
    llvm
    clang
    installShellFiles
  ];
  buildInputs = [ sqlite ] ++ lib.optionals stdenv.isDarwin [ Security libiconv ];

<<<<<<< HEAD
  env.LIBCLANG_PATH = "${llvmPackages.libclang}/lib";
=======
  LIBCLANG_PATH = "${llvmPackages.libclang.lib}/lib";
>>>>>>> 2b5910ac

  postInstall = ''
    installManPage doc/innernet-server.8.gz
    installManPage doc/innernet.8.gz
  '';

  doInstallCheck = true;
  installCheckPhase = ''
    if [[ "$("$out/bin/${pname}"-server --version)" == "${pname}-server ${version}" ]]; then
      echo '${pname}-server smoke check passed'
    else
      echo '${pname}-server smoke check failed'
      return 1
    fi
    if [[ "$("$out/bin/${pname}" --version)" == "${pname} ${version}" ]]; then
      echo '${pname} smoke check passed'
    else
      echo '${pname} smoke check failed'
      return 1
    fi
  '';

  meta = with lib; {
    description = "A private network system that uses WireGuard under the hood";
    homepage = "https://github.com/tonarino/innernet";
    license = licenses.mit;
    maintainers = with maintainers; [ tomberek _0x4A6F ];
  };
}<|MERGE_RESOLUTION|>--- conflicted
+++ resolved
@@ -19,11 +19,7 @@
   ];
   buildInputs = [ sqlite ] ++ lib.optionals stdenv.isDarwin [ Security libiconv ];
 
-<<<<<<< HEAD
-  env.LIBCLANG_PATH = "${llvmPackages.libclang}/lib";
-=======
-  LIBCLANG_PATH = "${llvmPackages.libclang.lib}/lib";
->>>>>>> 2b5910ac
+  env.LIBCLANG_PATH = "${llvmPackages.libclang.lib}/lib";
 
   postInstall = ''
     installManPage doc/innernet-server.8.gz
