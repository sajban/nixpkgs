{lib, stdenv, fetchFromGitHub, autoreconfHook, pkg-config, pcre, zlib, lzma}:

stdenv.mkDerivation rec {
  pname = "silver-searcher";
  version = "2.2.0";

  src = fetchFromGitHub {
    owner = "ggreer";
    repo = "the_silver_searcher";
    rev = version;
    sha256 = "0cyazh7a66pgcabijd27xnk1alhsccywivv6yihw378dqxb22i1p";
  };

  patches = [ ./bash-completion.patch ];

<<<<<<< HEAD
  env.NIX_LDFLAGS = stdenv.lib.optionalString stdenv.isLinux "-lgcc_s";
=======
  NIX_LDFLAGS = lib.optionalString stdenv.isLinux "-lgcc_s";
>>>>>>> 211be6af

  nativeBuildInputs = [ autoreconfHook pkg-config ];
  buildInputs = [ pcre zlib lzma ];

  meta = with lib; {
    homepage = "https://github.com/ggreer/the_silver_searcher/";
    description = "A code-searching tool similar to ack, but faster";
    maintainers = with maintainers; [ madjar ];
    platforms = platforms.all;
    license = licenses.asl20;
  };
}<|MERGE_RESOLUTION|>--- conflicted
+++ resolved
@@ -13,11 +13,7 @@
 
   patches = [ ./bash-completion.patch ];
 
-<<<<<<< HEAD
-  env.NIX_LDFLAGS = stdenv.lib.optionalString stdenv.isLinux "-lgcc_s";
-=======
-  NIX_LDFLAGS = lib.optionalString stdenv.isLinux "-lgcc_s";
->>>>>>> 211be6af
+  env.NIX_LDFLAGS = lib.optionalString stdenv.isLinux "-lgcc_s";
 
   nativeBuildInputs = [ autoreconfHook pkg-config ];
   buildInputs = [ pcre zlib lzma ];
