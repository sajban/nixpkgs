--- conflicted
+++ resolved
@@ -14,11 +14,7 @@
   nativeBuildInputs = [ autoreconfHook ];
   buildInputs = [ libuuid ];
 
-<<<<<<< HEAD
-  env.NIX_CFLAGS_COMPILE = "-std=gnu90";
-=======
-  NIX_CFLAGS_COMPILE = [ "-std=gnu90" "-D_GNU_SOURCE" ];
->>>>>>> 3aa6dcf2
+  env.NIX_CFLAGS_COMPILE = "-std=gnu90 -D_GNU_SOURCE";
 
   meta = {
     inherit version;
