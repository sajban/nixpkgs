{ stdenv, fetchFromGitHub, python3 }:

stdenv.mkDerivation rec {
<<<<<<< HEAD
  pname = "fpp";
  version = "0.7.2";
=======
  name = "fpp-${version}";
  version = "0.8.2";
>>>>>>> 8943fb5f

  src = fetchFromGitHub {
    owner = "facebook";
    repo = "PathPicker";
    rev = version;
    sha256 = "00916xx4scd4xr9zxqkyhilczi27f2qm5y042592wr79ddix4n9v";
  };

  postPatch = ''
    substituteInPlace fpp --replace 'PYTHONCMD="python"' 'PYTHONCMD="${python3.interpreter}"'
  '';

  installPhase = ''
    mkdir -p $out/share/fpp $out/bin
    cp -r fpp src $out/share/fpp
    ln -s $out/share/fpp/fpp $out/bin/fpp
  '';

  meta = {
    description = "CLI program that accepts piped input and presents files for selection";
    homepage = https://facebook.github.io/PathPicker/;
    license = stdenv.lib.licenses.bsd3;
    platforms = stdenv.lib.platforms.all;
  };
}<|MERGE_RESOLUTION|>--- conflicted
+++ resolved
@@ -1,13 +1,8 @@
 { stdenv, fetchFromGitHub, python3 }:
 
 stdenv.mkDerivation rec {
-<<<<<<< HEAD
   pname = "fpp";
-  version = "0.7.2";
-=======
-  name = "fpp-${version}";
   version = "0.8.2";
->>>>>>> 8943fb5f
 
   src = fetchFromGitHub {
     owner = "facebook";
