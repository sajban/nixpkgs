--- conflicted
+++ resolved
@@ -15,11 +15,7 @@
   configFile = optionalString (conf!=null) (writeText "config.def.h" conf);
   preBuild = optionalString (conf!=null) "cp ${configFile} config.def.h";
 
-<<<<<<< HEAD
-  env.CFLAGS = stdenv.lib.optionalString stdenv.isDarwin "-D_DARWIN_C_SOURCE";
-=======
-  CFLAGS = lib.optionalString stdenv.isDarwin "-D_DARWIN_C_SOURCE";
->>>>>>> 211be6af
+  env.CFLAGS = lib.optionalString stdenv.isDarwin "-D_DARWIN_C_SOURCE";
 
   meta = {
     homepage = "http://brain-dump.org/projects/abduco";
