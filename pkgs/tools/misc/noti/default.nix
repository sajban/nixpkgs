{ stdenv, lib, buildGoPackage, fetchFromGitHub
, Cocoa ? null }:

buildGoPackage rec {
  pname = "noti";
<<<<<<< HEAD
  version = "3.1.0";
=======
  version = "3.2.0";
>>>>>>> c68f58d9

  src = fetchFromGitHub {
    owner = "variadico";
    repo = "noti";
    rev = version;
    sha256 = "1lw1wmw2m83m0s5znb4gliywjpg74qrhrj6rwpcb5p352c4vbwxs";
  };

  buildInputs = lib.optional stdenv.isDarwin Cocoa;
  # TODO: Remove this when we update apple_sdk
  NIX_CFLAGS_COMPILE = lib.optional stdenv.isDarwin "-fno-objc-arc";

  goPackagePath = "github.com/variadico/noti";

  preBuild = ''
    buildFlagsArray+=("-ldflags" "-X ${goPackagePath}/internal/command.Version=${version}")
  '';

  postInstall = ''
    install -Dm444 -t $out/share/man/man1 $src/docs/man/*.1
    install -Dm444 -t $out/share/man/man5 $src/docs/man/*.5
  '';

  meta = with lib; {
    description = "Monitor a process and trigger a notification.";
    longDescription = ''
      Monitor a process and trigger a notification.

      Never sit and wait for some long-running process to finish. Noti can alert you when it's done. You can receive messages on your computer or phone.
    '';
    homepage = https://github.com/variadico/noti;
    license = licenses.mit;
    maintainers = with maintainers; [ stites ];
    platforms = platforms.all;
  };
}<|MERGE_RESOLUTION|>--- conflicted
+++ resolved
@@ -3,11 +3,7 @@
 
 buildGoPackage rec {
   pname = "noti";
-<<<<<<< HEAD
-  version = "3.1.0";
-=======
   version = "3.2.0";
->>>>>>> c68f58d9
 
   src = fetchFromGitHub {
     owner = "variadico";
