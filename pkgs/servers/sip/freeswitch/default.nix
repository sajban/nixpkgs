{ fetchFromGitHub, stdenv, lib, pkgconfig, autoreconfHook
, ncurses, gnutls, readline
, openssl, perl, sqlite, libjpeg, speex, pcre
, ldns, libedit, yasm, which, libsndfile, libtiff

, curl, lua, libmysqlclient, postgresql, libopus, libctb, gsmlib

, SystemConfiguration

, modules ? null
}:

let

availableModules = import ./modules.nix {
  inherit curl lua libmysqlclient postgresql libopus libctb gsmlib;
};

# the default list from v1.8.7, except with applications/mod_signalwire also disabled
defaultModules = mods: with mods; [
  applications.commands
  applications.conference
  applications.db
  applications.dptools
  applications.enum
  applications.esf
  applications.expr
  applications.fifo
  applications.fsv
  applications.hash
  applications.httapi
  applications.sms
  applications.spandsp
  applications.valet_parking
  applications.voicemail

  applications.curl

  codecs.amr
  codecs.b64
  codecs.g723_1
  codecs.g729
  codecs.h26x
  codecs.opus

  databases.mariadb
  databases.pgsql

  dialplans.asterisk
  dialplans.xml

  endpoints.loopback
  endpoints.rtc
  endpoints.skinny
  endpoints.sofia
  endpoints.verto

  event_handlers.cdr_csv
  event_handlers.cdr_sqlite
  event_handlers.event_socket

  formats.local_stream
  formats.native_file
  formats.png
  formats.sndfile
  formats.tone_stream

  languages.lua

  loggers.console
  loggers.logfile
  loggers.syslog

  say.en

  xml_int.cdr
  xml_int.rpc
  xml_int.scgi
] ++ lib.optionals stdenv.isLinux [ endpoints.gsmopen ];

enabledModules = (if modules != null then modules else defaultModules) availableModules;

modulesConf = let
  lst = builtins.map (mod: mod.path) enabledModules;
  str = lib.strings.concatStringsSep "\n" lst;
  in builtins.toFile "modules.conf" str;

in

stdenv.mkDerivation rec {
  pname = "freeswitch";
  version = "1.10.2";
  src = fetchFromGitHub {
    owner = "signalwire";
    repo = pname;
    rev = "v${version}";
    sha256 = "1fmrm51zgrasjbmhs0pzb1lyca3ddx0wd35shvxnkjnifi8qd1h7";
  };
  postPatch = ''
    patchShebangs     libs/libvpx/build/make/rtcd.pl
    substituteInPlace libs/libvpx/build/make/configure.sh \
      --replace AS=\''${AS} AS=yasm
  '';

  nativeBuildInputs = [ pkgconfig autoreconfHook ];
  buildInputs = [
    openssl ncurses gnutls readline perl libjpeg
    sqlite pcre speex ldns libedit yasm which
    libsndfile libtiff
  ]
  ++ lib.unique (lib.concatMap (mod: mod.inputs) enabledModules)
  ++ lib.optionals stdenv.isDarwin [ SystemConfiguration ];

<<<<<<< HEAD
  env.NIX_CFLAGS_COMPILE = "-Wno-error";
=======
  enableParallelBuilding = true;

  NIX_CFLAGS_COMPILE = "-Wno-error";
>>>>>>> 3aa6dcf2

  hardeningDisable = [ "format" ];

  preConfigure = ''
    ./bootstrap.sh
    cp "${modulesConf}" modules.conf
  '';

  postInstall = ''
    # helper for compiling modules... not generally useful; also pulls in perl dependency
    rm "$out"/bin/fsxs
    # include configuration templates
    cp -r conf $out/share/freeswitch/
  '';

  meta = {
    description = "Cross-Platform Scalable FREE Multi-Protocol Soft Switch";
    homepage = https://freeswitch.org/;
    license = stdenv.lib.licenses.mpl11;
    maintainers = with stdenv.lib.maintainers; [ misuzu ];
    platforms = with stdenv.lib.platforms; unix;
  };
}<|MERGE_RESOLUTION|>--- conflicted
+++ resolved
@@ -111,13 +111,9 @@
   ++ lib.unique (lib.concatMap (mod: mod.inputs) enabledModules)
   ++ lib.optionals stdenv.isDarwin [ SystemConfiguration ];
 
-<<<<<<< HEAD
-  env.NIX_CFLAGS_COMPILE = "-Wno-error";
-=======
   enableParallelBuilding = true;
 
-  NIX_CFLAGS_COMPILE = "-Wno-error";
->>>>>>> 3aa6dcf2
+  env.NIX_CFLAGS_COMPILE = "-Wno-error";
 
   hardeningDisable = [ "format" ];
 
