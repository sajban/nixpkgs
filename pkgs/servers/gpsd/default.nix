{ stdenv, lib ,fetchurl, scons, pkg-config, dbus, ncurses
, libusb1, docbook_xml_dtd_412, docbook_xsl, bc

# optional deps for GUI packages
, guiSupport ? true
, dbus-glib ? null, libX11 ? null, libXt ? null, libXpm ? null, libXaw ? null, libXext ? null
, gobject-introspection ? null, pango ? null, gdk-pixbuf ? null, atk ? null, wrapGAppsHook ? null

, libxslt, xmlto, gpsdUser ? "gpsd", gpsdGroup ? "dialout"
, pps-tools
, python3Packages
}:


stdenv.mkDerivation rec {
  pname = "gpsd";
  version = "3.21";

  src = fetchurl {
    url = "https://download-mirror.savannah.gnu.org/releases/${pname}/${pname}-${version}.tar.gz";
    sha256 = "14gyqrbrq6jz4y6x59rdpv9d4c3pbn0vh1blq3iwrc6kz0x4ql35";
  };

  nativeBuildInputs = [
    scons pkg-config docbook_xml_dtd_412 docbook_xsl xmlto bc
    python3Packages.python
    python3Packages.wrapPython
  ]
  ++ lib.optionals guiSupport [ wrapGAppsHook gobject-introspection ];

  buildInputs = [
    python3Packages.python dbus ncurses
    libxslt libusb1 pps-tools
  ]
  ++ lib.optionals guiSupport [
    dbus-glib libX11 libXt libXpm libXaw libXext
    gobject-introspection pango gdk-pixbuf atk
  ];

  pythonPath = lib.optionals guiSupport [
    python3Packages.pygobject3
    python3Packages.pycairo
  ];

  patches = [
    ./sconstruct-env-fixes.patch
  ];

  postPatch = ''
    sed -i -e '17i#include <sys/sysmacros.h>' serial.c
  '';

  # - leapfetch=no disables going online at build time to fetch leap-seconds
  #   info. See <gpsd-src>/build.txt for more info.
  preBuild = ''
    patchShebangs .
    sed -e "s|systemd_dir = .*|systemd_dir = '$out/lib/systemd/system'|" -i SConstruct
<<<<<<< HEAD
=======

    sconsFlags+=" udevdir=$out/lib/udev"
    sconsFlags+=" python_libdir=$out/lib/${python3Packages.python.libPrefix}/site-packages"
>>>>>>> 211be6af
  '';

  sconsFlags = [
    "leapfetch=no"
    "gpsd_user=${gpsdUser}"
    "gpsd_group=${gpsdGroup}"
    "systemd=yes"
<<<<<<< HEAD
    "udevdir=${placeholder "out"}/lib/udev"
    "python_libdir=${placeholder "out"}/lib/${python2Packages.python.libPrefix}/site-packages"
=======
    "xgps=${if guiSupport then "True" else "False"}"
>>>>>>> 211be6af
  ];

  preCheck = ''
    export LD_LIBRARY_PATH="$PWD"
  '';

  # TODO: the udev rules file and the hotplug script need fixes to work on NixOS
  preInstall = ''
    mkdir -p "$out/lib/udev/rules.d"
  '';
  installTargets = [ "install" "udev-install" ];

  # remove binaries for x-less install because xgps sconsflag is partially broken
  postFixup = ''
    ${if guiSupport then "" else "rm $out/bin/xgps*"}
    wrapPythonProgramsIn $out/bin "$out $pythonPath"
  '';

  meta = with lib; {
    description = "GPS service daemon";
    longDescription = ''
      gpsd is a service daemon that monitors one or more GPSes or AIS
      receivers attached to a host computer through serial or USB ports,
      making all data on the location/course/velocity of the sensors
      available to be queried on TCP port 2947 of the host computer. With
      gpsd, multiple location-aware client applications (such as navigational
      and wardriving software) can share access to receivers without
      contention or loss of data. Also, gpsd responds to queries with a
      format that is substantially easier to parse than the NMEA 0183 emitted
      by most GPSes. The gpsd distribution includes a linkable C service
      library, a C++ wrapper class, and a Python module that developers of
      gpsd-aware applications can use to encapsulate all communication with
      gpsd. Third-party client bindings for Java and Perl also exist.

      Besides gpsd itself, the project provides auxiliary tools for
      diagnostic monitoring and profiling of receivers and feeding
      location-aware applications GPS/AIS logs for diagnostic purposes.
    '';
    homepage = "http://catb.org/gpsd/";
    license = licenses.bsd3;
    platforms = platforms.linux;
    maintainers = with maintainers; [ bjornfor rasendubi ];
  };
}<|MERGE_RESOLUTION|>--- conflicted
+++ resolved
@@ -55,12 +55,6 @@
   preBuild = ''
     patchShebangs .
     sed -e "s|systemd_dir = .*|systemd_dir = '$out/lib/systemd/system'|" -i SConstruct
-<<<<<<< HEAD
-=======
-
-    sconsFlags+=" udevdir=$out/lib/udev"
-    sconsFlags+=" python_libdir=$out/lib/${python3Packages.python.libPrefix}/site-packages"
->>>>>>> 211be6af
   '';
 
   sconsFlags = [
@@ -68,12 +62,9 @@
     "gpsd_user=${gpsdUser}"
     "gpsd_group=${gpsdGroup}"
     "systemd=yes"
-<<<<<<< HEAD
     "udevdir=${placeholder "out"}/lib/udev"
-    "python_libdir=${placeholder "out"}/lib/${python2Packages.python.libPrefix}/site-packages"
-=======
+    "python_libdir=${placeholder "out"}/lib/${python3Packages.python.libPrefix}/site-packages"
     "xgps=${if guiSupport then "True" else "False"}"
->>>>>>> 211be6af
   ];
 
   preCheck = ''
