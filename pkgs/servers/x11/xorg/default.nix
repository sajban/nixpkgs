--- conflicted
+++ resolved
@@ -610,11 +610,11 @@
   # THIS IS A GENERATED FILE.  DO NOT EDIT!
   fonttosfnt = callPackage ({ stdenv, pkg-config, fetchurl, libfontenc, freetype, xorgproto }: stdenv.mkDerivation {
     pname = "fonttosfnt";
-    version = "1.2.1";
-    builder = ./builder.sh;
-    src = fetchurl {
-      url = "mirror://xorg/individual/app/fonttosfnt-1.2.1.tar.bz2";
-      sha256 = "16r51h5wfy85wnbq3q8v8a184hb25c3ksjgix0mlcywdz7qkbj07";
+    version = "1.2.2";
+    builder = ./builder.sh;
+    src = fetchurl {
+      url = "mirror://xorg/individual/app/fonttosfnt-1.2.2.tar.bz2";
+      sha256 = "0r1s43ypy0a9z6hzdq5y02s2acj965rax4flwdyylvc54ppv86qs";
     };
     hardeningDisable = [ "bindnow" "relro" ];
     nativeBuildInputs = [ pkg-config ];
@@ -3084,15 +3084,10 @@
     meta.platforms = lib.platforms.unix;
   }) {};
 
-<<<<<<< HEAD
+  # THIS IS A GENERATED FILE.  DO NOT EDIT!
   xorgproto = callPackage ({ stdenv, pkg-config, fetchurl, libXt, python3 }: stdenv.mkDerivation {
     pname = "xorgproto";
     version = "2021.4";
-=======
-  # THIS IS A GENERATED FILE.  DO NOT EDIT!
-  xorgproto = callPackage ({ stdenv, pkg-config, fetchurl, libXt }: stdenv.mkDerivation {
-    name = "xorgproto-2021.3";
->>>>>>> b08ae54d
     builder = ./builder.sh;
     src = fetchurl {
       url = "mirror://xorg/individual/proto/xorgproto-2021.4.tar.bz2";
