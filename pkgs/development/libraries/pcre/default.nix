--- conflicted
+++ resolved
@@ -12,15 +12,8 @@
     sha256 = "1fs5p1z67m9f4xnyil3s4lhgyld78f7m4d1yawpyhh0cvrbk90zg";
   };
 
-<<<<<<< HEAD
   outputs = [ "dev" "out" "bin" "doc" "man" ];
 
-  # The compiler on Darwin crashes with an internal error while building the
-  # C++ interface. Disabling optimizations on that platform remedies the
-  # problem. In case we ever update the Darwin GCC version, the exception for
-  # that platform ought to be removed.
-=======
->>>>>>> 9de96694
   configureFlags = ''
     --enable-jit
     ${if unicodeSupport then "--enable-unicode-properties" else ""}
