{ bctoolbox
, cmake
, fetchFromGitLab
, sqlite
, stdenv
}:

stdenv.mkDerivation rec {
  pname = "bzrtp";
  version = "4.3.1";

  src = fetchFromGitLab {
    domain = "gitlab.linphone.org";
    owner = "public";
    group = "BC";
    repo = pname;
    rev = version;
    sha256 = "14fqp6r9rf7z6j5phbsrdxlbjak03hs8kb94b6jgcrcdxrxhy3fy";
  };

  buildInputs = [ bctoolbox sqlite ];
  nativeBuildInputs = [ cmake ];

<<<<<<< HEAD
  env.NIX_CFLAGS_COMPILE = "-Wno-error=cast-function-type";
=======
  # Do not build static libraries
  cmakeFlags = [ "-DENABLE_STATIC=NO" ];

  NIX_CFLAGS_COMPILE = "-Wno-error=cast-function-type";
>>>>>>> 3aa6dcf2

  meta = with stdenv.lib; {
    description = "BZRTP is an opensource implementation of ZRTP keys exchange protocol";
    homepage = "https://gitlab.linphone.org/BC/public/bzrtp";
    # They have switched to GPLv3 on git HEAD so probably the next release will
    # be GPL3.
    license = licenses.lgpl21;
    platforms = platforms.all;
    maintainers = with maintainers; [ jluttine ];
  };
}<|MERGE_RESOLUTION|>--- conflicted
+++ resolved
@@ -21,14 +21,10 @@
   buildInputs = [ bctoolbox sqlite ];
   nativeBuildInputs = [ cmake ];
 
-<<<<<<< HEAD
-  env.NIX_CFLAGS_COMPILE = "-Wno-error=cast-function-type";
-=======
   # Do not build static libraries
   cmakeFlags = [ "-DENABLE_STATIC=NO" ];
 
-  NIX_CFLAGS_COMPILE = "-Wno-error=cast-function-type";
->>>>>>> 3aa6dcf2
+  env.NIX_CFLAGS_COMPILE = "-Wno-error=cast-function-type";
 
   meta = with stdenv.lib; {
     description = "BZRTP is an opensource implementation of ZRTP keys exchange protocol";
