--- conflicted
+++ resolved
@@ -1,12 +1,7 @@
 { fetchurl, stdenv, ncurses }:
 
-<<<<<<< HEAD
-stdenv.mkDerivation rec {
+stdenv.mkDerivation (rec {
   name = "readline-6.2";
-=======
-stdenv.mkDerivation (rec {
-  name = "readline-6.1";
->>>>>>> b58016b0
 
   src = fetchurl {
     url = "mirror://gnu/readline/${name}.tar.gz";
