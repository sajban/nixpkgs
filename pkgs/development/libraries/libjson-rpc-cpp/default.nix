--- conflicted
+++ resolved
@@ -23,10 +23,7 @@
     rev = "v${version}";
   };
 
-<<<<<<< HEAD
-  env.NIX_CFLAGS_COMPILE = "-I${catch}/include/catch";
-=======
-  NIX_CFLAGS_COMPILE = "-I${catch2}/include/catch2";
+  env.NIX_CFLAGS_COMPILE = "-I${catch2}/include/catch2";
 
   patches = [
     (fetchpatch {
@@ -45,7 +42,6 @@
     jsoncpp
     libmicrohttpd
   ];
->>>>>>> 211be6af
 
   postPatch = ''
     for f in cmake/FindArgtable.cmake \
