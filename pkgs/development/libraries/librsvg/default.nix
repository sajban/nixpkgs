{ lib
, stdenv
, fetchurl
, pkg-config
, glib
, gdk-pixbuf
, pango
, cairo
, libxml2
, bzip2
, libintl
, ApplicationServices
, Foundation
, libobjc
, rustc
, cargo
, gnome
, vala
, gobject-introspection
, nixosTests
}:

stdenv.mkDerivation rec {
  pname = "librsvg";
  version = "2.50.5";

  outputs = [ "out" "dev" "installedTests" ];

  src = fetchurl {
    url = "mirror://gnome/sources/${pname}/${lib.versions.majorMinor version}/${pname}-${version}.tar.xz";
    sha256 = "0wlj5g1jgp93sj3rr6qspj282whz13ahnv8ca99d7zilq9s1aw1j";
  };

<<<<<<< HEAD
  env.NIX_LDFLAGS = lib.optionalString stdenv.isDarwin "-lobjc";
=======
  nativeBuildInputs = [
    pkg-config
    rustc
    cargo
    vala
    gobject-introspection
  ] ++ lib.optionals stdenv.isDarwin [
    ApplicationServices
    Foundation
  ];
>>>>>>> 2b5910ac

  buildInputs = [
    libxml2
    bzip2
    pango
    libintl
  ] ++ lib.optionals stdenv.isDarwin [
    libobjc
  ];

  propagatedBuildInputs = [
    glib
    gdk-pixbuf
    cairo
  ];

  configureFlags = [
    "--enable-introspection"
  ] ++ lib.optionals (!stdenv.isDarwin) [
    # Vapi does not build on MacOS.
    # https://github.com/NixOS/nixpkgs/pull/117081#issuecomment-827782004
    "--enable-vala"
  ] ++ [
    "--enable-installed-tests"
    "--enable-always-build-tests"
  ] ++ lib.optional stdenv.isDarwin "--disable-Bsymbolic";

  makeFlags = [
    "installed_test_metadir=${placeholder "installedTests"}/share/installed-tests/RSVG"
    "installed_testdir=${placeholder "installedTests"}/libexec/installed-tests/RSVG"
  ];

<<<<<<< HEAD
  env.NIX_CFLAGS_COMPILE
    = lib.optionalString stdenv.isDarwin "-I${cairo.dev}/include/cairo";
=======
  doCheck = false; # all tests fail on libtool-generated rsvg-convert not being able to find coreutils
>>>>>>> 2b5910ac

  # It wants to add loaders and update the loaders.cache in gdk-pixbuf
  # Patching the Makefiles to it creates rsvg specific loaders and the
  # relevant loader.cache here.
  # The loaders.cache can be used by setting GDK_PIXBUF_MODULE_FILE to
  # point to this file in a wrapper.
  postConfigure = ''
    GDK_PIXBUF=$out/lib/gdk-pixbuf-2.0/2.10.0
    mkdir -p $GDK_PIXBUF/loaders
    sed -e "s#gdk_pixbuf_moduledir = .*#gdk_pixbuf_moduledir = $GDK_PIXBUF/loaders#" \
        -i gdk-pixbuf-loader/Makefile
    sed -e "s#gdk_pixbuf_cache_file = .*#gdk_pixbuf_cache_file = $GDK_PIXBUF/loaders.cache#" \
        -i gdk-pixbuf-loader/Makefile
    sed -e "s#\$(GDK_PIXBUF_QUERYLOADERS)#GDK_PIXBUF_MODULEDIR=$GDK_PIXBUF/loaders \$(GDK_PIXBUF_QUERYLOADERS)#" \
         -i gdk-pixbuf-loader/Makefile

    # Fix thumbnailer path
    sed -e "s#@bindir@\(/gdk-pixbuf-thumbnailer\)#${gdk-pixbuf}/bin\1#g" \
        -i gdk-pixbuf-loader/librsvg.thumbnailer.in
  '';

  # Merge gdkpixbuf and librsvg loaders
  postInstall = ''
    mv $GDK_PIXBUF/loaders.cache $GDK_PIXBUF/loaders.cache.tmp
    cat ${gdk-pixbuf.out}/lib/gdk-pixbuf-2.0/2.10.0/loaders.cache $GDK_PIXBUF/loaders.cache.tmp > $GDK_PIXBUF/loaders.cache
    rm $GDK_PIXBUF/loaders.cache.tmp
  '';

  passthru = {
    updateScript = gnome.updateScript {
      packageName = pname;
      versionPolicy = "odd-unstable";
    };

    tests = {
      installedTests = nixosTests.installed-tests.librsvg;
    };
  };

  meta = with lib; {
    description = "A small library to render SVG images to Cairo surfaces";
    homepage = "https://wiki.gnome.org/Projects/LibRsvg";
    license = licenses.lgpl2Plus;
    maintainers = teams.gnome.members;
    platforms = platforms.unix;
  };
}<|MERGE_RESOLUTION|>--- conflicted
+++ resolved
@@ -31,9 +31,6 @@
     sha256 = "0wlj5g1jgp93sj3rr6qspj282whz13ahnv8ca99d7zilq9s1aw1j";
   };
 
-<<<<<<< HEAD
-  env.NIX_LDFLAGS = lib.optionalString stdenv.isDarwin "-lobjc";
-=======
   nativeBuildInputs = [
     pkg-config
     rustc
@@ -44,7 +41,6 @@
     ApplicationServices
     Foundation
   ];
->>>>>>> 2b5910ac
 
   buildInputs = [
     libxml2
@@ -77,12 +73,7 @@
     "installed_testdir=${placeholder "installedTests"}/libexec/installed-tests/RSVG"
   ];
 
-<<<<<<< HEAD
-  env.NIX_CFLAGS_COMPILE
-    = lib.optionalString stdenv.isDarwin "-I${cairo.dev}/include/cairo";
-=======
   doCheck = false; # all tests fail on libtool-generated rsvg-convert not being able to find coreutils
->>>>>>> 2b5910ac
 
   # It wants to add loaders and update the loaders.cache in gdk-pixbuf
   # Patching the Makefiles to it creates rsvg specific loaders and the
