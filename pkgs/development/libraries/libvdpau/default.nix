{ lib, stdenv, fetchurl, pkg-config, xorg, mesa, meson, ninja }:

stdenv.mkDerivation rec {
  pname = "libvdpau";
  version = "1.4";

  src = fetchurl {
    url = "https://gitlab.freedesktop.org/vdpau/libvdpau/-/archive/${version}/${pname}-${version}.tar.bz2";
    sha256 = "0c1zsfr6ypzwv8g9z50kdahpb7pirarq4z8avqqyyma5b9684n22";
  };
  patches = [ ./installdir.patch ];

  outputs = [ "out" "dev" ];

  nativeBuildInputs = [ meson ninja pkg-config ];
  buildInputs = with xorg; [ xorgproto libXext ];

  propagatedBuildInputs = [ xorg.libX11 ];

  mesonFlags = lib.optional stdenv.isLinux
    [ "-Dmoduledir=${mesa.drivers.driverLink}/lib/vdpau" ];

<<<<<<< HEAD
  env.NIX_LDFLAGS = stdenv.lib.optionalString stdenv.isDarwin "-lX11";
=======
  NIX_LDFLAGS = lib.optionalString stdenv.isDarwin "-lX11";
>>>>>>> 211be6af

  meta = with lib; {
    homepage = "https://people.freedesktop.org/~aplattner/vdpau/";
    description = "Library to use the Video Decode and Presentation API for Unix (VDPAU)";
    license = licenses.mit; # expat version
    platforms = platforms.unix;
    maintainers = [ maintainers.vcunat ];
  };
}<|MERGE_RESOLUTION|>--- conflicted
+++ resolved
@@ -20,11 +20,7 @@
   mesonFlags = lib.optional stdenv.isLinux
     [ "-Dmoduledir=${mesa.drivers.driverLink}/lib/vdpau" ];
 
-<<<<<<< HEAD
-  env.NIX_LDFLAGS = stdenv.lib.optionalString stdenv.isDarwin "-lX11";
-=======
-  NIX_LDFLAGS = lib.optionalString stdenv.isDarwin "-lX11";
->>>>>>> 211be6af
+  env.NIX_LDFLAGS = lib.optionalString stdenv.isDarwin "-lX11";
 
   meta = with lib; {
     homepage = "https://people.freedesktop.org/~aplattner/vdpau/";
