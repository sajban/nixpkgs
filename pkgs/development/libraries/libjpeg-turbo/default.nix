{ stdenv, fetchurl, fetchpatch, cmake, nasm }:

stdenv.mkDerivation rec {
<<<<<<< HEAD
  name = "libjpeg-turbo-${version}";
  version = "2.0.2";

  src = fetchurl {
    url = "mirror://sourceforge/libjpeg-turbo/${name}.tar.gz";
=======
  pname = "libjpeg-turbo";
  version = "2.0.2";

  src = fetchurl {
    url = "mirror://sourceforge/${pname}/${pname}-${version}.tar.gz";
>>>>>>> 2de2bc4b
    sha256 = "1v9gx1gdzgxf51nd55ncq7rghmj4x9x91rby50ag36irwngmkf5c";
  };

  patches =
    stdenv.lib.optional (stdenv.hostPlatform.libc or null == "msvcrt")
      ./mingw-boolean.patch;

  outputs = [ "bin" "dev" "out" "man" "doc" ];

  nativeBuildInputs = [ cmake nasm ];

  cmakeFlags = [ "-DCMAKE_INSTALL_BINDIR=${placeholder "bin"}/bin" "-DENABLE_STATIC=0" ];

  doInstallCheck = true;
  installCheckTarget = "test";

  meta = with stdenv.lib; {
    homepage = http://libjpeg-turbo.virtualgl.org/;
    description = "A faster (using SIMD) libjpeg implementation";
    license = licenses.ijg; # and some parts under other BSD-style licenses
    maintainers = [ maintainers.vcunat ];
    platforms = platforms.all;
  };
}<|MERGE_RESOLUTION|>--- conflicted
+++ resolved
@@ -1,19 +1,12 @@
 { stdenv, fetchurl, fetchpatch, cmake, nasm }:
 
 stdenv.mkDerivation rec {
-<<<<<<< HEAD
-  name = "libjpeg-turbo-${version}";
-  version = "2.0.2";
 
-  src = fetchurl {
-    url = "mirror://sourceforge/libjpeg-turbo/${name}.tar.gz";
-=======
   pname = "libjpeg-turbo";
   version = "2.0.2";
 
   src = fetchurl {
     url = "mirror://sourceforge/${pname}/${pname}-${version}.tar.gz";
->>>>>>> 2de2bc4b
     sha256 = "1v9gx1gdzgxf51nd55ncq7rghmj4x9x91rby50ag36irwngmkf5c";
   };
 
