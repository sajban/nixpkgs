--- conflicted
+++ resolved
@@ -18,18 +18,9 @@
     sha256 = "04xcykglff58ygs0dkrmmnqljmpjwp2qgwcz8sijqkdpz7ix3l4n";
   };
 
-<<<<<<< HEAD
   outputs = [ "dev" "out" "bin" "doc" ];
 
-  buildInputs =
-    [ pkgconfig x11 fontconfig ]
-    ++ stdenv.lib.optional (!stdenv.isDarwin) xlibs.libXrender
-    ++ stdenv.lib.optionals xcbSupport [ libxcb xcbutil ]
-    ++ libintlOrEmpty
-    ++ libiconvOrEmpty;
-=======
   nativeBuildInputs = [ pkgconfig ] ++ libintlOrEmpty ++ libiconvOrEmpty;
->>>>>>> 9dc35999
 
   propagatedBuildInputs =
     with xlibs; [ xlibs.xlibs fontconfig expat freetype pixman zlib libpng ]
