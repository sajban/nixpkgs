<<<<<<< HEAD
{ lib, stdenv, fetchurl, fetchpatch
=======
{ lib, stdenv, fetchurl, pkgconfig, libatomic_ops
>>>>>>> 41377252
, enableLargeConfig ? false # doc: https://github.com/ivmai/bdwgc/blob/v7.6.6/doc/README.macros#L179
}:

stdenv.mkDerivation rec {
  name = "boehm-gc-${version}";
  version = "8.0.4";

  src = fetchurl {
    urls = [
      "https://github.com/ivmai/bdwgc/releases/download/v${version}/gc-${version}.tar.gz"
      "http://www.hboehm.info/gc/gc_source/gc-${version}.tar.gz"
    ];
    sha256 = "1798rp3mcfkgs38ynkbg2p47bq59pisrc6mn0l20pb5iczf0ssj3";
  };

  outputs = [ "out" "dev" "doc" ];
  separateDebugInfo = stdenv.isLinux;

  preConfigure = stdenv.lib.optionalString (stdenv.hostPlatform.libc == "musl") ''
    export NIX_CFLAGS_COMPILE+=" -D_GNU_SOURCE -DUSE_MMAP -DHAVE_DL_ITERATE_PHDR"
  '';

  patches =
    # https://github.com/ivmai/bdwgc/pull/208
    lib.optional stdenv.hostPlatform.isRiscV ./riscv.patch;

  configureFlags =
    [ "--enable-cplusplus" "--with-libatomic-ops=none" ]
    ++ lib.optional enableLargeConfig "--enable-large-config"
    ++ lib.optional (stdenv.hostPlatform.libc == "musl") "--disable-static";

  doCheck = true; # not cross;

  enableParallelBuilding = true;

  meta = {
    description = "The Boehm-Demers-Weiser conservative garbage collector for C and C++";

    longDescription = ''
      The Boehm-Demers-Weiser conservative garbage collector can be used as a
      garbage collecting replacement for C malloc or C++ new.  It allows you
      to allocate memory basically as you normally would, without explicitly
      deallocating memory that is no longer useful.  The collector
      automatically recycles memory when it determines that it can no longer
      be otherwise accessed.

      The collector is also used by a number of programming language
      implementations that either use C as intermediate code, want to
      facilitate easier interoperation with C libraries, or just prefer the
      simple collector interface.

      Alternatively, the garbage collector may be used as a leak detector for
      C or C++ programs, though that is not its primary goal.
    '';

    homepage = http://hboehm.info/gc/;

    # non-copyleft, X11-style license
    license = http://hboehm.info/gc/license.txt;

    maintainers = [ ];
    platforms = stdenv.lib.platforms.all;
  };
}<|MERGE_RESOLUTION|>--- conflicted
+++ resolved
@@ -1,8 +1,4 @@
-<<<<<<< HEAD
-{ lib, stdenv, fetchurl, fetchpatch
-=======
-{ lib, stdenv, fetchurl, pkgconfig, libatomic_ops
->>>>>>> 41377252
+{ lib, stdenv, fetchurl
 , enableLargeConfig ? false # doc: https://github.com/ivmai/bdwgc/blob/v7.6.6/doc/README.macros#L179
 }:
 
