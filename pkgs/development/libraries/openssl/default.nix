--- conflicted
+++ resolved
@@ -213,13 +213,8 @@
 
 
   openssl_1_1 = common rec {
-<<<<<<< HEAD
     version = "1.1.1r";
-    sha256 = "sha256-44k1KuPVrk04WXv4pU8dy2+zyLUPT+WKlLsb9/hdgqA=";
-=======
-    version = "1.1.1q";
-    hash = "sha256-15Oc5hQCnN/wtsIPDi5XAxWKSJpyslB7i9Ub+Mj9EMo=";
->>>>>>> 0c743ca3
+    hash = "sha256-44k1KuPVrk04WXv4pU8dy2+zyLUPT+WKlLsb9/hdgqA=";
     patches = [
       ./1.1/nix-ssl-cert-file.patch
 
