--- conflicted
+++ resolved
@@ -1,11 +1,5 @@
-<<<<<<< HEAD
-{ fetchurl, stdenv, mesa, freeglut, SDL
+{ fetchurl, fetchpatch, stdenv, mesa, freeglut, SDL
 , libXi, libSM, libXmu, libXext, libX11 }:
-=======
-{ fetchurl, fetchpatch, stdenv, mesa, freeglut, SDL
-, libXi, libSM, libXmu, libXext, libX11,
-enablePIC ? false }:
->>>>>>> f402c632
 
 stdenv.mkDerivation rec {
   name = "plib-1.8.5";
