{ lib, stdenv, fetchurl, freetype, libGL, libGLU, OpenGL }:

let
  name = "ftgl-2.1.3-rc5";
in
stdenv.mkDerivation {
  inherit name;

  src = fetchurl {
    url = "mirror://sourceforge/ftgl/${name}.tar.gz";
    sha256 = "0nsn4s6vnv5xcgxcw6q031amvh2zfj2smy1r5mbnjj2548hxcn2l";
  };

  buildInputs = [ freetype ]
    ++ (if stdenv.isDarwin then
      [ OpenGL ]
    else
      [ libGL libGLU ])
    ;

<<<<<<< HEAD
  configureFlags = [ "--with-ft-prefix=${stdenv.lib.getDev freetype}" ];
=======
  configureFlags = [ "--with-ft-prefix=${lib.getDev freetype}" ];
>>>>>>> 211be6af

  enableParallelBuilding = true;

  meta = {
    homepage = "https://sourceforge.net/apps/mediawiki/ftgl/";
    description = "Font rendering library for OpenGL applications";
    license = lib.licenses.gpl3Plus;

    longDescription = ''
      FTGL is a free cross-platform Open Source C++ library that uses
      Freetype2 to simplify rendering fonts in OpenGL applications. FTGL
      supports bitmaps, pixmaps, texture maps, outlines, polygon mesh,
      and extruded polygon rendering modes.
    '';

    platforms = lib.platforms.unix;
    maintainers = [];
  };
}<|MERGE_RESOLUTION|>--- conflicted
+++ resolved
@@ -18,11 +18,7 @@
       [ libGL libGLU ])
     ;
 
-<<<<<<< HEAD
-  configureFlags = [ "--with-ft-prefix=${stdenv.lib.getDev freetype}" ];
-=======
   configureFlags = [ "--with-ft-prefix=${lib.getDev freetype}" ];
->>>>>>> 211be6af
 
   enableParallelBuilding = true;
 
