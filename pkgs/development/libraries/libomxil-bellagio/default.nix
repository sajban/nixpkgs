--- conflicted
+++ resolved
@@ -14,13 +14,11 @@
 
   patches = [ ./fedora-fixes.patch ];
 
-<<<<<<< HEAD
   doCheck = false; # fails
-=======
+
   # Fix for #40213, probably permanent, because upstream doesn't seem to be
   # developed anymore. Alternatively, gcc7Stdenv could be used.
   NIX_CFLAGS_COMPILE = "-Wno-error=array-bounds";
->>>>>>> 8a999d15
 
   meta = with stdenv.lib; {
     homepage = https://sourceforge.net/projects/omxil/;
