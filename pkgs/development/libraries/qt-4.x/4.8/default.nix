{ stdenv, fetchurl, substituteAll
, libXrender, libXinerama, libXcursor, libXmu , libXv, libXext
, libXfixes, libXrandr, libSM, freetype, fontconfig
, zlib, libjpeg, libpng, libmng, which, mesa, openssl, dbus, cups, pkgconfig
, libtiff, glib, icu
, mysql, postgresql, sqlite
, perl, coreutils, libXi
, buildMultimedia ? true, alsaLib, gstreamer, gst_plugins_base
, buildWebkit ? true
, flashplayerFix ? false, gdk_pixbuf
, gtkStyle ? false, libgnomeui, gtk, GConf, gnome_vfs
}:

<<<<<<< HEAD
with stdenv.lib;

let v = "4.8.3"; in
=======
let
  v = "4.8.3";
in
>>>>>>> 39690a99

# TODO:
#  * move some plugins (e.g., SQL plugins) to dedicated derivations to avoid
#    false build-time dependencies

stdenv.mkDerivation rec {
  name = "qt-${v}";

  src = fetchurl {
    url = "http://releases.qt-project.org/qt4/source/qt-everywhere-opensource-src-${v}.tar.gz";
<<<<<<< HEAD
    sha256 = "0a67riy4i0xj6j7vmckd0nakras3rl3rzx0r83h1p1i4z5s2kxzi";
=======
    md5 = "a663b6c875f8d7caa8ac9c30e4a4ec3b";
>>>>>>> 39690a99
  };

  patches =
    [ ./glib-2.32.patch
      (substituteAll {
        src = ./dlopen-absolute-paths.diff;
        inherit cups icu libXfixes;
        glibc = stdenv.gcc.libc;
      })
    ] ++ stdenv.lib.optional gtkStyle (substituteAll {
        src = ./dlopen-gtkstyle.diff;
        # substituteAll ignores env vars starting with capital letter
        gconf = GConf;
        inherit gnome_vfs libgnomeui gtk;
      })
    ++ stdenv.lib.optional flashplayerFix (substituteAll {
        src = ./dlopen-webkit-nsplugin.diff;
        inherit gtk gdk_pixbuf;
      });

  preConfigure =
    ''
      export LD_LIBRARY_PATH="`pwd`/lib:$LD_LIBRARY_PATH"
      configureFlags+="
        -docdir $out/share/doc/${name}
        -plugindir $out/lib/qt4/plugins
        -importdir $out/lib/qt4/imports
        -examplesdir $out/share/doc/${name}/examples
        -demosdir $out/share/doc/${name}/demos
        -datadir $out/share/${name}
        -translationdir $out/share/${name}/translations
      "
    '';

  configureFlags =
    ''
      -v -no-separate-debug-info -release -no-fast -confirm-license -opensource

      -opengl -xrender -xrandr -xinerama -xcursor -xinput -xfixes -fontconfig
      -qdbus -${if cups == null then "no-" else ""}cups -glib -dbus-linked -openssl-linked

      ${if mysql != null then "-plugin" else "-no"}-sql-mysql -system-sqlite

      -exceptions -xmlpatterns

      -make libs -make tools -make translations
      -nomake demos -nomake examples -nomake docs

      -no-phonon ${if buildWebkit then "" else "-no"}-webkit ${if buildMultimedia then "" else "-no"}-multimedia -audio-backend
    '';

  propagatedBuildInputs =
    [ libXrender libXrandr libXinerama libXcursor libXext libXfixes
      libXv libXi libSM
    ]
    ++ optional (stdenv.lib.lists.elem stdenv.system stdenv.lib.platforms.mesaPlatforms) mesa
    ++ optional (buildWebkit || buildMultimedia) alsaLib
    ++ [ zlib libpng openssl dbus.libs freetype fontconfig glib ]
    ++ optionals (buildWebkit || buildMultimedia) [ gstreamer gst_plugins_base ];

  # The following libraries are only used in plugins
  buildInputs =
    [ cups # Qt dlopen's libcups instead of linking to it
      mysql postgresql sqlite libjpeg libmng libtiff icu ]
    ++ optionals gtkStyle [ gtk gdk_pixbuf ];

  buildNativeInputs = [ perl pkgconfig which ];

  prefixKey = "-prefix ";

  prePatch = ''
    substituteInPlace configure --replace /bin/pwd pwd
    substituteInPlace src/corelib/global/global.pri --replace /bin/ls ${coreutils}/bin/ls
    sed -e 's@/\(usr\|opt\)/@/var/empty/@g' -i config.tests/*/*.test -i mkspecs/*/*.conf
  '';

  enableParallelBuilding = true;

  crossAttrs = let
    isMingw = stdenv.cross.config == "i686-pc-mingw32" ||
      stdenv.cross.config == "x86_64-w64-mingw32";
  in {
    # I've not tried any case other than i686-pc-mingw32.
    # -nomake tools:   it fails linking some asian language symbols
    # -no-svg: it fails to build on mingw64
    configureFlags = ''
      -static -release -confirm-license -opensource
      -no-opengl -no-phonon
      -no-svg
      -make qmake -make libs -nomake tools
      -nomake demos -nomake examples -nomake docs
    '' + optionalString isMingw " -xplatform win32-g++-4.6";
    patches = [];
    preConfigure = ''
      sed -i -e 's/ g++/ ${stdenv.cross.config}-g++/' \
        -e 's/ gcc/ ${stdenv.cross.config}-gcc/' \
        -e 's/ ar/ ${stdenv.cross.config}-ar/' \
        -e 's/ strip/ ${stdenv.cross.config}-strip/' \
        -e 's/ windres/ ${stdenv.cross.config}-windres/' \
        mkspecs/win32-g++/qmake.conf
    '';

    # I don't know why it does not install qmake
    postInstall = ''
      cp bin/qmake* $out/bin
    '';
    dontSetConfigureCross = true;
    dontStrip = true;
  } // optionalAttrs isMingw {
    propagatedBuildInputs = [ ];
  };

<<<<<<< HEAD
  meta = {
    homepage = http://qt.nokia.com/products;
=======
  meta = with stdenv.lib; {
    homepage = http://qt-project.org/;
>>>>>>> 39690a99
    description = "A cross-platform application framework for C++";
    license = "GPL/LGPL";
    maintainers = with maintainers; [ urkud sander bbenoist ];
    platforms = platforms.linux;
  };
}<|MERGE_RESOLUTION|>--- conflicted
+++ resolved
@@ -11,15 +11,9 @@
 , gtkStyle ? false, libgnomeui, gtk, GConf, gnome_vfs
 }:
 
-<<<<<<< HEAD
 with stdenv.lib;
 
 let v = "4.8.3"; in
-=======
-let
-  v = "4.8.3";
-in
->>>>>>> 39690a99
 
 # TODO:
 #  * move some plugins (e.g., SQL plugins) to dedicated derivations to avoid
@@ -30,11 +24,7 @@
 
   src = fetchurl {
     url = "http://releases.qt-project.org/qt4/source/qt-everywhere-opensource-src-${v}.tar.gz";
-<<<<<<< HEAD
     sha256 = "0a67riy4i0xj6j7vmckd0nakras3rl3rzx0r83h1p1i4z5s2kxzi";
-=======
-    md5 = "a663b6c875f8d7caa8ac9c30e4a4ec3b";
->>>>>>> 39690a99
   };
 
   patches =
@@ -147,16 +137,11 @@
     propagatedBuildInputs = [ ];
   };
 
-<<<<<<< HEAD
   meta = {
-    homepage = http://qt.nokia.com/products;
-=======
-  meta = with stdenv.lib; {
     homepage = http://qt-project.org/;
->>>>>>> 39690a99
     description = "A cross-platform application framework for C++";
     license = "GPL/LGPL";
-    maintainers = with maintainers; [ urkud sander bbenoist ];
+    maintainers = with maintainers; [ urkud sander ];
     platforms = platforms.linux;
   };
 }