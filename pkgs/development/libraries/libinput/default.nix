{ lib, stdenv, fetchFromGitLab, pkg-config, meson, ninja
, libevdev, mtdev, udev, libwacom
, documentationSupport ? false, doxygen ? null, graphviz ? null # Documentation
, eventGUISupport ? false, cairo ? null, glib ? null, gtk3 ? null # GUI event viewer support
, testsSupport ? false, check ? null, valgrind ? null, python3 ? null
}:

assert documentationSupport -> doxygen != null && graphviz != null && python3 != null;
assert eventGUISupport -> cairo != null && glib != null && gtk3 != null;
assert testsSupport -> check != null && valgrind != null && python3 != null;

let
  mkFlag = optSet: flag: "-D${flag}=${lib.boolToString optSet}";

  sphinx-build = if documentationSupport then
    python3.pkgs.sphinx.overrideAttrs (super: {
      propagatedBuildInputs = super.propagatedBuildInputs ++ (with python3.pkgs; [ recommonmark sphinx_rtd_theme ]);

      postFixup = super.postFixup or "" + ''
        # Do not propagate Python
        rm $out/nix-support/propagated-build-inputs
      '';
    })
  else null;
in

with lib;
stdenv.mkDerivation rec {
  pname = "libinput";
<<<<<<< HEAD
  version = "1.15.4";

  src = fetchurl {
    url = "https://www.freedesktop.org/software/libinput/${pname}-${version}.tar.xz";
    sha256 = "1ha5qyak1ka5npy5i6hzqfpii8samkj389mkppj4wdsfv536i2ww";
=======
  version = "1.16.4";

  src = fetchFromGitLab {
    domain = "gitlab.freedesktop.org";
    owner = pname;
    repo = pname;
    rev = version;
    sha256 = "1c81429kh9av9fanxmnjw5rvsjbzcyi7d0dx0gkyq5yysmpmrppi";
>>>>>>> 211be6af
  };

  outputs = [ "bin" "out" "dev" ];

  mesonFlags = [
    (mkFlag documentationSupport "documentation")
    (mkFlag eventGUISupport "debug-gui")
    (mkFlag testsSupport "tests")
    "--sysconfdir=/etc"
    "--libexecdir=${placeholder "bin"}/libexec"
  ];

  nativeBuildInputs = [ pkg-config meson ninja ]
    ++ optionals documentationSupport [ doxygen graphviz sphinx-build ];

  buildInputs = [
    libevdev
    mtdev
    libwacom
    (python3.withPackages (pp: with pp; [
      pp.libevdev # already in scope
      pyudev
      pyyaml
      setuptools
    ]))
  ]
    ++ optionals eventGUISupport [ cairo glib gtk3 ];

  checkInputs = [
    check
    valgrind
  ];

  propagatedBuildInputs = [ udev ];

  patches = [ ./udev-absolute-path.patch ];

  postPatch = ''
    patchShebangs tools/helper-copy-and-exec-from-tmp.sh
    patchShebangs test/symbols-leak-test
    patchShebangs test/check-leftover-udev-rules.sh
    patchShebangs test/helper-copy-and-exec-from-tmp.sh
  '';

  doCheck = testsSupport && stdenv.hostPlatform == stdenv.buildPlatform;

  meta = {
    description = "Handles input devices in Wayland compositors and provides a generic X.Org input driver";
    homepage    = "https://www.freedesktop.org/wiki/Software/libinput/";
    license     = licenses.mit;
    platforms   = platforms.unix;
    maintainers = with maintainers; [ codyopel ];
  };
}<|MERGE_RESOLUTION|>--- conflicted
+++ resolved
@@ -27,13 +27,6 @@
 with lib;
 stdenv.mkDerivation rec {
   pname = "libinput";
-<<<<<<< HEAD
-  version = "1.15.4";
-
-  src = fetchurl {
-    url = "https://www.freedesktop.org/software/libinput/${pname}-${version}.tar.xz";
-    sha256 = "1ha5qyak1ka5npy5i6hzqfpii8samkj389mkppj4wdsfv536i2ww";
-=======
   version = "1.16.4";
 
   src = fetchFromGitLab {
@@ -42,7 +35,6 @@
     repo = pname;
     rev = version;
     sha256 = "1c81429kh9av9fanxmnjw5rvsjbzcyi7d0dx0gkyq5yysmpmrppi";
->>>>>>> 211be6af
   };
 
   outputs = [ "bin" "out" "dev" ];
