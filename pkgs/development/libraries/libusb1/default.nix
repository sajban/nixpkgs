{ stdenv
, fetchFromGitHub
, autoreconfHook
, pkgconfig
, enableSystemd ? stdenv.isLinux && !stdenv.hostPlatform.isMusl
, systemd ? null
, libobjc
, IOKit
, withStatic ? false
}:

assert enableSystemd -> systemd != null;

stdenv.mkDerivation rec {
  pname = "libusb";
  version = "1.0.23";

  src = fetchFromGitHub {
    owner = "libusb";
    repo = "libusb";
    rev = "v${version}";
    sha256 = "0mxbpg01kgbk5nh6524b0m4xk7ywkyzmc3yhi5asqcsd3rbhjj98";
  };

  outputs = [ "out" "dev" ]; # get rid of propagating systemd closure

  nativeBuildInputs = [ pkgconfig autoreconfHook ];
  propagatedBuildInputs =
    stdenv.lib.optional enableSystemd systemd ++
    stdenv.lib.optionals stdenv.isDarwin [ libobjc IOKit ];

<<<<<<< HEAD
  env.NIX_LDFLAGS = stdenv.lib.optionalString stdenv.isLinux "-lgcc_s";
=======
  dontDisableStatic = withStatic;

  NIX_LDFLAGS = stdenv.lib.optionalString stdenv.isLinux "-lgcc_s";
>>>>>>> 3aa6dcf2

  preFixup = stdenv.lib.optionalString stdenv.isLinux ''
    sed 's,-ludev,-L${stdenv.lib.getLib systemd}/lib -ludev,' -i $out/lib/libusb-1.0.la
  '';

  meta = with stdenv.lib; {
    homepage = "https://libusb.info/";
    repositories.git = "https://github.com/libusb/libusb";
    description = "cross-platform user-mode USB device library";
    longDescription = ''
      libusb is a cross-platform user-mode library that provides access to USB devices.
    '';
    platforms = platforms.all;
    license = licenses.lgpl21Plus;
    maintainers = [ ];
  };
}<|MERGE_RESOLUTION|>--- conflicted
+++ resolved
@@ -29,13 +29,9 @@
     stdenv.lib.optional enableSystemd systemd ++
     stdenv.lib.optionals stdenv.isDarwin [ libobjc IOKit ];
 
-<<<<<<< HEAD
-  env.NIX_LDFLAGS = stdenv.lib.optionalString stdenv.isLinux "-lgcc_s";
-=======
   dontDisableStatic = withStatic;
 
-  NIX_LDFLAGS = stdenv.lib.optionalString stdenv.isLinux "-lgcc_s";
->>>>>>> 3aa6dcf2
+  env.NIX_LDFLAGS = stdenv.lib.optionalString stdenv.isLinux "-lgcc_s";
 
   preFixup = stdenv.lib.optionalString stdenv.isLinux ''
     sed 's,-ludev,-L${stdenv.lib.getLib systemd}/lib -ludev,' -i $out/lib/libusb-1.0.la
