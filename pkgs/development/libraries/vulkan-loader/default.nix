--- conflicted
+++ resolved
@@ -12,18 +12,8 @@
     sha256 = "0w9i2pliw4ccmjyfzff4i2f3hxwsfd54jg7ahv2v634qmx59bsbi";
   };
 
-<<<<<<< HEAD
-  nativeBuildInputs = [ pkgconfig cmake ];
-  buildInputs = [ python3 xlibsWrapper libxcb libXrandr libXext wayland ];
-  enableParallelBuilding = true;
-
-  preConfigure = ''
-    substituteInPlace loader/vulkan.pc.in --replace 'includedir=''${prefix}/include' 'includedir=${vulkan-headers}/include'
-  '';
-=======
   nativeBuildInputs = [ pkg-config cmake ];
   buildInputs = [ python3 xlibsWrapper libxcb libXrandr libXext wayland ];
->>>>>>> 211be6af
 
   cmakeFlags = [
     "-DSYSCONFDIR=${addOpenGLRunpath.driverLink}/share"
