<<<<<<< HEAD
{ stdenv, fetchzip, libtool, ghostscript, groff, autoreconfHook }:
=======
{ lib, stdenv, fetchzip, libtool, ghostscript, groff, autoreconfHook }:
>>>>>>> 211be6af

stdenv.mkDerivation rec {
  pname = "fstrcmp";
  version = "0.7";

  src = fetchzip {
    url = "https://sourceforge.net/projects/fstrcmp/files/fstrcmp/${version}/fstrcmp-${version}.D001.tar.gz";
    sha256 = "0yg3y3k0wz50gmhgigfi2dx725w1gc8snb95ih7vpcnj6kabgz9a";
  };

  patches = [ ./cross.patch ];

  outputs = [ "out" "dev" "doc" "man" "devman" ];

  nativeBuildInputs = [ libtool ghostscript groff autoreconfHook ];

  enableParallelBuilding = true;

  meta = with lib; {
    description = "Make fuzzy comparisons of strings and byte arrays";
    longDescription = ''
      The fstrcmp project provides a library that is used to make fuzzy
      comparisons of strings and byte arrays, including multi-byte character
      strings.
    '';
    homepage = "http://fstrcmp.sourceforge.net/";
    downloadPage = "https://sourceforge.net/projects/fstrcmp/";
    license = licenses.gpl3;
    maintainers = [ maintainers.sephalon ];
    platforms = platforms.unix;
  };
}<|MERGE_RESOLUTION|>--- conflicted
+++ resolved
@@ -1,8 +1,4 @@
-<<<<<<< HEAD
-{ stdenv, fetchzip, libtool, ghostscript, groff, autoreconfHook }:
-=======
 { lib, stdenv, fetchzip, libtool, ghostscript, groff, autoreconfHook }:
->>>>>>> 211be6af
 
 stdenv.mkDerivation rec {
   pname = "fstrcmp";
