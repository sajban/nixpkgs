{ stdenv, zookeeper, bash }:

<<<<<<< HEAD
stdenv.mkDerivation {
   name = "zookeeper_mt-${stdenv.lib.getVersion zookeeper}";
   
   src = zookeeper.src;
   
   setSourceRoot = "export sourceRoot=${zookeeper.name}/src/c";
=======
stdenv.mkDerivation rec {
  name = "zookeeper_mt-${stdenv.lib.getVersion zookeeper}";
>>>>>>> e7297363

  src = zookeeper.src;

  setSourceRoot = "export sourceRoot=${zookeeper.name}/src/c";

  NIX_CFLAGS_COMPILE = [ "-Wno-error=format-overflow" ];

  buildInputs = [ zookeeper bash ];

  meta = with stdenv.lib; {
    homepage = http://zookeeper.apache.org;
    description = "Apache Zookeeper";
    license = licenses.asl20;
    maintainers = [ maintainers.boothead ];
    platforms = platforms.unix;
  };
}<|MERGE_RESOLUTION|>--- conflicted
+++ resolved
@@ -1,16 +1,7 @@
 { stdenv, zookeeper, bash }:
 
-<<<<<<< HEAD
-stdenv.mkDerivation {
-   name = "zookeeper_mt-${stdenv.lib.getVersion zookeeper}";
-   
-   src = zookeeper.src;
-   
-   setSourceRoot = "export sourceRoot=${zookeeper.name}/src/c";
-=======
 stdenv.mkDerivation rec {
   name = "zookeeper_mt-${stdenv.lib.getVersion zookeeper}";
->>>>>>> e7297363
 
   src = zookeeper.src;
 
