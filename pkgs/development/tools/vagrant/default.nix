--- conflicted
+++ resolved
@@ -1,35 +1,36 @@
-{ lib, buildRubyGem, bundlerEnv, ruby, libarchive }:
-
-
-# To update vagrant, visit the Gemfile and re-run bundix.
+{ lib, fetchurl, buildRubyGem, bundlerEnv, ruby, libarchive }:
 
 let
-<<<<<<< HEAD
-  gemset = import ./gemset.nix;
-  inherit (gemset.vagrant) version;
-=======
   version = "2.1.1";
   url = "https://github.com/hashicorp/vagrant/archive/v${version}.tar.gz";
   sha256 = "0kgsb33f3wh6x4450x74wri6z78ky92sfrv7ba7h7zmxsadb6m4b";
->>>>>>> bbcaf783
 
   deps = bundlerEnv rec {
-    name = "vagrant-${version}";
+    name = "${pname}-${version}";
     pname = "vagrant";
     inherit version;
 
     inherit ruby;
     gemdir = ./.;
+    gemset = lib.recursiveUpdate (import ./gemset.nix) {
+      vagrant = {
+        source = {
+          type = "url";
+          inherit url sha256;
+        };
+        inherit version;
+      };
+    };
   };
 
 in buildRubyGem rec {
   name = "${gemName}-${version}";
   gemName = "vagrant";
+  inherit version;
 
   doInstallCheck = true;
   dontBuild = false;
-
-  inherit (deps.gems.vagrant) src;
+  src = fetchurl { inherit url sha256; };
 
   patches = [
     ./unofficial-installation-nowarn.patch
