--- conflicted
+++ resolved
@@ -1,4 +1,13 @@
 {
+  addressable = {
+    dependencies = ["public_suffix"];
+    source = {
+      remotes = ["https://rubygems.org"];
+      sha256 = "0viqszpkggqi8hq87pqp0xykhvz60g99nwmkwsb0v45kc2liwxvk";
+      type = "gem";
+    };
+    version = "2.5.2";
+  };
   builder = {
     source = {
       remotes = ["https://rubygems.org"];
@@ -16,6 +25,23 @@
     };
     version = "0.6.3";
   };
+  crack = {
+    dependencies = ["safe_yaml"];
+    source = {
+      remotes = ["https://rubygems.org"];
+      sha256 = "0abb0fvgw00akyik1zxnq7yv391va148151qxdghnzngv66bl62k";
+      type = "gem";
+    };
+    version = "0.4.3";
+  };
+  diff-lcs = {
+    source = {
+      remotes = ["https://rubygems.org"];
+      sha256 = "18w22bjz424gzafv6nzv98h0aqkwz3d9xhm7cbr1wfbyas8zayza";
+      type = "gem";
+    };
+    version = "1.3";
+  };
   domain_name = {
     dependencies = ["unf"];
     source = {
@@ -33,6 +59,14 @@
     };
     version = "2.7.0";
   };
+  fake_ftp = {
+    source = {
+      remotes = ["https://rubygems.org"];
+      sha256 = "0rn7lxdk3sqc2i4v2c5k25b9ca1qnkdf32nv04y760aml9mszwf7";
+      type = "gem";
+    };
+    version = "0.1.1";
+  };
   ffi = {
     source = {
       remotes = ["https://rubygems.org"];
@@ -45,24 +79,9 @@
     dependencies = ["ffi"];
     source = {
       remotes = ["https://rubygems.org"];
-<<<<<<< HEAD
       sha256 = "1ywkkbr3bpi2ais2jr8yrsqwwrm48jg262anmdkcb9if95vajx7l";
       type = "gem";
     };
-=======
-      sha256 = "0zw6pbyvmj8wafdc7l5h7w20zkp1vbr2805ql5d941g2b20pk4zr";
-      type = "gem";
-    };
-    version = "1.9.23";
-  };
-  ffi-win32-extensions = {
-    dependencies = ["ffi"];
-    source = {
-      remotes = ["https://rubygems.org"];
-      sha256 = "1ywkkbr3bpi2ais2jr8yrsqwwrm48jg262anmdkcb9if95vajx7l";
-      type = "gem";
-    };
->>>>>>> bbcaf783
     version = "1.0.3";
   };
   gssapi = {
@@ -83,6 +102,14 @@
     };
     version = "1.3.1";
   };
+  hashdiff = {
+    source = {
+      remotes = ["https://rubygems.org"];
+      sha256 = "0yj5l2rw8i8jc725hbcpc4wks0qlaaimr3dpaqamfjkjkxl0hjp9";
+      type = "gem";
+    };
+    version = "0.3.7";
+  };
   hashicorp-checkpoint = {
     source = {
       remotes = ["https://rubygems.org"];
@@ -217,6 +244,22 @@
     };
     version = "2.6.0";
   };
+  public_suffix = {
+    source = {
+      remotes = ["https://rubygems.org"];
+      sha256 = "0mvzd9ycjw8ydb9qy3daq3kdzqs2vpqvac4dqss6ckk4rfcjc637";
+      type = "gem";
+    };
+    version = "3.0.1";
+  };
+  rake = {
+    source = {
+      remotes = ["https://rubygems.org"];
+      sha256 = "01j8fc9bqjnrsxbppncai05h43315vmz9fwg28qdsgcjw9ck1d7n";
+      type = "gem";
+    };
+    version = "12.0.0";
+  };
   rb-fsevent = {
     source = {
       remotes = ["https://rubygems.org"];
@@ -252,6 +295,59 @@
     };
     version = "2.0.2";
   };
+  rspec = {
+    dependencies = ["rspec-core" "rspec-expectations" "rspec-mocks"];
+    source = {
+      remotes = ["https://rubygems.org"];
+      sha256 = "16g3mmih999f0b6vcz2c3qsc7ks5zy4lj1rzjh8hf6wk531nvc6s";
+      type = "gem";
+    };
+    version = "3.5.0";
+  };
+  rspec-core = {
+    dependencies = ["rspec-support"];
+    source = {
+      remotes = ["https://rubygems.org"];
+      sha256 = "1nacs062qbr98fx6czf1vwppn1js956nv2c8vfwj6i65axdfs46i";
+      type = "gem";
+    };
+    version = "3.5.4";
+  };
+  rspec-expectations = {
+    dependencies = ["diff-lcs" "rspec-support"];
+    source = {
+      remotes = ["https://rubygems.org"];
+      sha256 = "0bbqfrb1x8gmwf8x2xhhwvvlhwbbafq4isbvlibxi6jk602f09gs";
+      type = "gem";
+    };
+    version = "3.5.0";
+  };
+  rspec-its = {
+    dependencies = ["rspec-core" "rspec-expectations"];
+    source = {
+      remotes = ["https://rubygems.org"];
+      sha256 = "1pwphny5jawcm1hda3vs9pjv1cybaxy17dc1s75qd7drrvx697p3";
+      type = "gem";
+    };
+    version = "1.2.0";
+  };
+  rspec-mocks = {
+    dependencies = ["diff-lcs" "rspec-support"];
+    source = {
+      remotes = ["https://rubygems.org"];
+      sha256 = "0nl3ksivh9wwrjjd47z5dggrwx40v6gpb3a0gzbp1gs06a5dmk24";
+      type = "gem";
+    };
+    version = "3.5.0";
+  };
+  rspec-support = {
+    source = {
+      remotes = ["https://rubygems.org"];
+      sha256 = "10vf3k3d472y573mag2kzfsfrf6rv355s13kadnpryk8d36yq5r0";
+      type = "gem";
+    };
+    version = "3.5.0";
+  };
   ruby_dep = {
     source = {
       remotes = ["https://rubygems.org"];
@@ -275,6 +371,22 @@
       type = "gem";
     };
     version = "1.2.1";
+  };
+  safe_yaml = {
+    source = {
+      remotes = ["https://rubygems.org"];
+      sha256 = "1hly915584hyi9q9vgd968x2nsi5yag9jyf5kq60lwzi5scr7094";
+      type = "gem";
+    };
+    version = "1.0.4";
+  };
+  thor = {
+    source = {
+      remotes = ["https://rubygems.org"];
+      sha256 = "0d1g37j6sc7fkidf8rqlm3wh9zgyg3g7y8h2x1y34hmil5ywa8c3";
+      type = "gem";
+    };
+    version = "0.18.1";
   };
   unf = {
     dependencies = ["unf_ext"];
@@ -295,14 +407,6 @@
   };
   vagrant = {
     dependencies = ["childprocess" "erubis" "hashicorp-checkpoint" "i18n" "listen" "log4r" "net-scp" "net-sftp" "net-ssh" "rb-kqueue" "rest-client" "ruby_dep" "wdm" "win32-file" "win32-file-security" "winrm" "winrm-elevated" "winrm-fs"];
-<<<<<<< HEAD
-    source = {
-      fetchSubmodules = false;
-      rev = "6a6805f284dff05207e359acdfb1ca8443b78751";
-      sha256 = "07c7r4xk0md9hkbcnij0kp7acxz0li9ak1ah7lmh52j10gq4cjmw";
-      type = "git";
-      url = "https://github.com/hashicorp/vagrant.git";
-=======
   };
   vagrant-spec = {
     dependencies = ["childprocess" "log4r" "rspec" "thor"];
@@ -312,9 +416,8 @@
       sha256 = "1z77m3p6x82hipa7y4i71zafy0rdfajw2vhqdxczjmrlwp0pvisl";
       type = "git";
       url = "https://github.com/hashicorp/vagrant-spec.git";
->>>>>>> bbcaf783
-    };
-    version = "2.0.4";
+    };
+    version = "0.0.1";
   };
   wdm = {
     source = {
@@ -323,6 +426,15 @@
       type = "gem";
     };
     version = "0.1.1";
+  };
+  webmock = {
+    dependencies = ["addressable" "crack" "hashdiff"];
+    source = {
+      remotes = ["https://rubygems.org"];
+      sha256 = "04hkcqsmbfnp8g237pisnc834vpgildklicbjbyikqg0bg1rwcy5";
+      type = "gem";
+    };
+    version = "2.3.2";
   };
   win32-file = {
     dependencies = ["ffi" "ffi-win32-extensions" "win32-file-stat"];
@@ -351,33 +463,6 @@
     };
     version = "1.5.5";
   };
-  win32-file = {
-    dependencies = ["ffi" "ffi-win32-extensions" "win32-file-stat"];
-    source = {
-      remotes = ["https://rubygems.org"];
-      sha256 = "0mjylzv4bbnxyjqf7hnd9ghcs5xr2sv8chnmkqdi2cc6pya2xax0";
-      type = "gem";
-    };
-    version = "0.8.1";
-  };
-  win32-file-security = {
-    dependencies = ["ffi" "ffi-win32-extensions"];
-    source = {
-      remotes = ["https://rubygems.org"];
-      sha256 = "0lpq821a1hrxmm0ki5c34wijzhn77g4ny76v698ixwg853y2ir9r";
-      type = "gem";
-    };
-    version = "1.0.10";
-  };
-  win32-file-stat = {
-    dependencies = ["ffi" "ffi-win32-extensions"];
-    source = {
-      remotes = ["https://rubygems.org"];
-      sha256 = "0lc3yajcb8xxabvj9qian938k60ixydvs3ixl5fldi0nlvnvk468";
-      type = "gem";
-    };
-    version = "1.5.5";
-  };
   winrm = {
     dependencies = ["builder" "erubis" "gssapi" "gyoku" "httpclient" "logging" "nori" "rubyntlm"];
     source = {
