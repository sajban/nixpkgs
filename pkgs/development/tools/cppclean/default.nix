{ stdenv, fetchFromGitHub, python3Packages }:

with python3Packages;

buildPythonApplication rec {
<<<<<<< HEAD
  pname = "cppclean-unstable";
  version = "2018-05-12";
=======
  pname = "cppclean";
  version = "0.13";
>>>>>>> 8943fb5f

  src = fetchFromGitHub {
    owner  = "myint";
    repo   = "cppclean";
    rev    = "v${version}";
    sha256 = "081bw7kkl7mh3vwyrmdfrk3fgq8k5laacx7hz8fjpchrvdrkqph0";
  };

  postUnpack = ''
    patchShebangs .
    '';

  checkPhase = ''
    ./test.bash
    '';

  meta = with stdenv.lib; {
    description = "Finds problems in C++ source that slow development of large code bases";
    homepage    = https://github.com/myint/cppclean;
    license     = licenses.asl20;
    maintainers = with maintainers; [ nthorne ];
    platforms   = platforms.linux;
  };
}<|MERGE_RESOLUTION|>--- conflicted
+++ resolved
@@ -3,13 +3,8 @@
 with python3Packages;
 
 buildPythonApplication rec {
-<<<<<<< HEAD
-  pname = "cppclean-unstable";
-  version = "2018-05-12";
-=======
   pname = "cppclean";
   version = "0.13";
->>>>>>> 8943fb5f
 
   src = fetchFromGitHub {
     owner  = "myint";
