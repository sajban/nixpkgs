--- conflicted
+++ resolved
@@ -16,12 +16,8 @@
     sha256 = "059gz7y2rzwdxpyqy80w4lghzgxi5lb4rxmks1721yq6k7ljjyqy";
   };
 
-<<<<<<< HEAD
   env.GRAALVM_HOME = toString graalvm11-ce;
-=======
-  GRAALVM_HOME = graalvm11-ce;
-  CLOJURE_LSP_JAR = jar;
->>>>>>> 56d46af5
+  env.CLOJURE_LSP_JAR = toString jar;
 
   buildInputs = [ graalvm11-ce ];
 
