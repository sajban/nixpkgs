{ lib, stdenv, fetchurl, pkg-config, bison, flex, gperf, ncurses, pythonPackages }:

stdenv.mkDerivation rec {
  basename = "kconfig-frontends";
  version = "4.11.0.1";
  name = "${basename}-${version}";

  src = fetchurl {
    sha256 = "1xircdw3k7aaz29snf96q2fby1cs48bidz5l1kkj0a5gbivw31i3";
    url = "http://ymorin.is-a-geek.org/download/${basename}/${name}.tar.xz";
  };

  nativeBuildInputs = [ pkg-config ];
  buildInputs = [ bison flex gperf ncurses pythonPackages.python pythonPackages.wrapPython ];

  configureFlags = [
    "--enable-frontends=conf,mconf,nconf"
  ];

  postInstall = ''
    wrapPythonPrograms
  '';

<<<<<<< HEAD
  env.NIX_CFLAGS_COMPILE = stdenv.lib.optionalString stdenv.cc.isClang "-Wno-error=format-security";
=======
  NIX_CFLAGS_COMPILE = lib.optionalString stdenv.cc.isClang "-Wno-error=format-security";
>>>>>>> 211be6af

  meta = with lib; {
    description = "Out of Linux tree packaging of the kconfig infrastructure";
    longDescription = ''
      Configuration language and system for the Linux kernel and other
      projects. Features simple syntax and grammar, limited yet adequate option
      types, simple organization of options, and direct and reverse
      dependencies.
    '';
    homepage = "http://ymorin.is-a-geek.org/projects/kconfig-frontends";
    license = licenses.gpl2;
    platforms = platforms.unix;
    maintainers = with maintainers; [ mbe ];
  };
}<|MERGE_RESOLUTION|>--- conflicted
+++ resolved
@@ -21,11 +21,7 @@
     wrapPythonPrograms
   '';
 
-<<<<<<< HEAD
-  env.NIX_CFLAGS_COMPILE = stdenv.lib.optionalString stdenv.cc.isClang "-Wno-error=format-security";
-=======
-  NIX_CFLAGS_COMPILE = lib.optionalString stdenv.cc.isClang "-Wno-error=format-security";
->>>>>>> 211be6af
+  env.NIX_CFLAGS_COMPILE = lib.optionalString stdenv.cc.isClang "-Wno-error=format-security";
 
   meta = with lib; {
     description = "Out of Linux tree packaging of the kconfig infrastructure";
