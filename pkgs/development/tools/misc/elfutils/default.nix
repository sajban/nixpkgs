{ lib, stdenv, fetchurl, m4, zlib, bzip2, bison, flex, gettext, xz, setupDebugInfoDirs }:

# TODO: Look at the hardcoded paths to kernel, modules etc.
stdenv.mkDerivation rec {
  pname = "elfutils";
  version = "0.176";

  src = fetchurl {
    url = "https://sourceware.org/elfutils/ftp/${version}/${pname}-${version}.tar.bz2";
    sha256 = "08qhrl4g6qqr4ga46jhh78y56a47p3msa5b2x1qhzbxhf71lfmzb";
  };

<<<<<<< HEAD
  patches = [ ./debug-info-from-env.patch ];

  postPatch = ''
    patchShebangs tests
  '';
=======
  patches = [
    ./debug-info-from-env.patch

    /* For gcc8. Fixes -Werror=packed-not-aligned errors.
    incorporated in upstream, so can probably be removed at next update */
    (fetchurl {
      url = http://git.openembedded.org/openembedded-core/plain/meta/recipes-devtools/elfutils/files/0001-Ensure-that-packed-structs-follow-the-gcc-memory-lay.patch?id=49aae1d75ff1c6a9643c30a8cc5776a2ffa83dd3;
      sha256 = "11sg2dn3vjvgq2fb9n8pgw1ajvs3gliks7djg1794wxlfg0rvifb";
    })
  ];
>>>>>>> 8a999d15

  hardeningDisable = [ "format" ];

  # We need bzip2 in NativeInputs because otherwise we can't unpack the src,
  # as the host-bzip2 will be in the path.
  nativeBuildInputs = [ m4 bison flex gettext bzip2 ];
  buildInputs = [ zlib bzip2 xz ];

  propagatedNativeBuildInputs = [ setupDebugInfoDirs ];

  configureFlags =
    [ "--program-prefix=eu-" # prevent collisions with binutils
      "--enable-deterministic-archives"
    ];

  enableParallelBuilding = true;

  # This program does not cross-build fine. So I only cross-build some parts
  # I need for the linux perf tool.
  # On the awful cross-building:
  # http://comments.gmane.org/gmane.comp.sysutils.elfutils.devel/2005
  #
  # I wrote this testing for the nanonote.

  buildPhase = stdenv.lib.optionalString (stdenv.hostPlatform != stdenv.buildPlatform) ''
    pushd libebl
    make
    popd
    pushd libelf
    make
    popd
    pushd libdwfl
    make
    popd
    pushd libdw
    make
    popd
  '';

  installPhase = stdenv.lib.optionalString (stdenv.hostPlatform != stdenv.buildPlatform) ''
    pushd libelf
    make install
    popd
    pushd libdwfl
    make install
    popd
    pushd libdw
    make install
    popd
    cp version.h $out/include
  '';

  doCheck = false; # fails 3 out of 174 tests
  doInstallCheck = false; # fails 70 out of 174 tests

  meta = {
    homepage = https://sourceware.org/elfutils/;
    description = "A set of utilities to handle ELF objects";
    platforms = lib.platforms.linux;
    license = lib.licenses.gpl3;
    maintainers = [ lib.maintainers.eelco ];
  };
}<|MERGE_RESOLUTION|>--- conflicted
+++ resolved
@@ -10,13 +10,10 @@
     sha256 = "08qhrl4g6qqr4ga46jhh78y56a47p3msa5b2x1qhzbxhf71lfmzb";
   };
 
-<<<<<<< HEAD
-  patches = [ ./debug-info-from-env.patch ];
-
   postPatch = ''
     patchShebangs tests
   '';
-=======
+
   patches = [
     ./debug-info-from-env.patch
 
@@ -27,7 +24,6 @@
       sha256 = "11sg2dn3vjvgq2fb9n8pgw1ajvs3gliks7djg1794wxlfg0rvifb";
     })
   ];
->>>>>>> 8a999d15
 
   hardeningDisable = [ "format" ];
 
