{ stdenv, fetchFromGitHub
, pkgconfig, libftdi
, python3, pypy3

# PyPy yields large improvements in build time and runtime performance,
# and IceStorm isn't intended to be used as a library other than by the
# nextpnr build process (which is also sped up by using PyPy), so we
# use it by default. See 18839e1 for more details.
, usePyPy ? stdenv.hostPlatform.system == "x86_64-linux"
}:

stdenv.mkDerivation rec {
  pname = "icestorm";
<<<<<<< HEAD
  version = "2019.08.08";
=======
  version = "2019.08.15";

  pythonPkg = if usePyPy then pypy3 else python3;
  pythonInterp = pythonPkg.interpreter;
>>>>>>> 98640fd4

  pythonPkg = if usePyPy then pypy3 else python3;
  pythonInterp = pythonPkg.interpreter;

  src = fetchFromGitHub {
    owner  = "cliffordwolf";
    repo   = "icestorm";
    rev    = "95949315364f8d9b0c693386aefadf44b28e2cf6";
    sha256 = "05q1vxlf9l5z9mam8jbv58jqj7nsd8v7ssy753sharpgzzgdc8a2";
  };

  nativeBuildInputs = [ pkgconfig ];
  buildInputs = [ pythonPkg libftdi ];
  makeFlags = [ "PREFIX=$(out)" ];

  enableParallelBuilding = true;

  # fix icebox_vlog chipdb path. icestorm issue:
  #   https://github.com/cliffordwolf/icestorm/issues/125
  #
  # also, fix up the path to the chosen Python interpreter. for pypy-compatible
  # platforms, it offers significant performance improvements.
  patchPhase = ''
    substituteInPlace ./icebox/icebox_vlog.py \
      --replace /usr/local/share "$out/share"

    for x in icefuzz/Makefile icebox/Makefile icetime/Makefile; do
      substituteInPlace "$x" --replace python3 "${pythonInterp}"
    done

    for x in $(find . -type f -iname '*.py'); do
      substituteInPlace "$x" \
        --replace '/usr/bin/env python3' '${pythonInterp}'
    done
  '';

  meta = {
    description = "Documentation and tools for Lattice iCE40 FPGAs";
    longDescription = ''
      Project IceStorm aims at reverse engineering and
      documenting the bitstream format of Lattice iCE40
      FPGAs and providing simple tools for analyzing and
      creating bitstream files.
    '';
    homepage    = http://www.clifford.at/icestorm/;
    license     = stdenv.lib.licenses.isc;
    maintainers = with stdenv.lib.maintainers; [ shell thoughtpolice emily ];
    platforms   = stdenv.lib.platforms.all;
  };
}<|MERGE_RESOLUTION|>--- conflicted
+++ resolved
@@ -11,14 +11,7 @@
 
 stdenv.mkDerivation rec {
   pname = "icestorm";
-<<<<<<< HEAD
-  version = "2019.08.08";
-=======
   version = "2019.08.15";
-
-  pythonPkg = if usePyPy then pypy3 else python3;
-  pythonInterp = pythonPkg.interpreter;
->>>>>>> 98640fd4
 
   pythonPkg = if usePyPy then pypy3 else python3;
   pythonInterp = pythonPkg.interpreter;
