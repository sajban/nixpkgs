{ lib, stdenv, fetchurl, m4, perl, help2man }:

# Note: this package is used for bootstrapping fetchurl, and thus
# cannot use fetchpatch! All mutable patches (generated by GitHub or
# cgit) that are needed here should be included directly in Nixpkgs as
# files.

stdenv.mkDerivation rec {
  pname = "bison";
<<<<<<< HEAD
  version = "3.5.2";

  src = fetchurl {
    url = "mirror://gnu/${pname}/${pname}-${version}.tar.gz";
    sha256 = "1ylls1ba8y62q78vnzawy4ajpjkk5580crgi8krvfk8g13fvdnxl";
=======
  version = "3.7.4";

  src = fetchurl {
    url = "mirror://gnu/${pname}/${pname}-${version}.tar.gz";
    sha256 = "1qkp2rfi5njyp5c5avajab00aj74pkmkgzkvshv4p2ydkhswgazv";
>>>>>>> 211be6af
  };

  nativeBuildInputs = [ m4 perl ] ++ lib.optional stdenv.isSunOS help2man;
  propagatedBuildInputs = [ m4 ];

  doCheck = false; # fails
  doInstallCheck = false; # fails

  meta = {
    homepage = "https://www.gnu.org/software/bison/";
    description = "Yacc-compatible parser generator";
    license = lib.licenses.gpl3Plus;

    longDescription = ''
      Bison is a general-purpose parser generator that converts an
      annotated context-free grammar into an LALR(1) or GLR parser for
      that grammar.  Once you are proficient with Bison, you can use
      it to develop a wide range of language parsers, from those used
      in simple desk calculators to complex programming languages.

      Bison is upward compatible with Yacc: all properly-written Yacc
      grammars ought to work with Bison with no change.  Anyone
      familiar with Yacc should be able to use Bison with little
      trouble.  You need to be fluent in C or C++ programming in order
      to use Bison.
    '';

    platforms = lib.platforms.unix;
  };

  passthru = { glrSupport = true; };
}<|MERGE_RESOLUTION|>--- conflicted
+++ resolved
@@ -7,19 +7,11 @@
 
 stdenv.mkDerivation rec {
   pname = "bison";
-<<<<<<< HEAD
-  version = "3.5.2";
-
-  src = fetchurl {
-    url = "mirror://gnu/${pname}/${pname}-${version}.tar.gz";
-    sha256 = "1ylls1ba8y62q78vnzawy4ajpjkk5580crgi8krvfk8g13fvdnxl";
-=======
   version = "3.7.4";
 
   src = fetchurl {
     url = "mirror://gnu/${pname}/${pname}-${version}.tar.gz";
     sha256 = "1qkp2rfi5njyp5c5avajab00aj74pkmkgzkvshv4p2ydkhswgazv";
->>>>>>> 211be6af
   };
 
   nativeBuildInputs = [ m4 perl ] ++ lib.optional stdenv.isSunOS help2man;
