--- conflicted
+++ resolved
@@ -6,22 +6,14 @@
 
 buildPythonPackage rec {
   pname = "mailchecker";
-<<<<<<< HEAD
-  version = "4.1.14";
-=======
   version = "4.1.15";
->>>>>>> 212dde26
   format = "setuptools";
 
   disabled = pythonOlder "3.7";
 
   src = fetchPypi {
     inherit pname version;
-<<<<<<< HEAD
-    hash = "sha256-58LwaVwYzjYlIB3sAkMDat1FX8wA7IiAYBwPZ0hMOdE=";
-=======
     hash = "sha256-DOtLJKNvmj5dlveZX9sScfJZa3SY7GH7xfZHhIsybVQ=";
->>>>>>> 212dde26
   };
 
   # Module has no tests
