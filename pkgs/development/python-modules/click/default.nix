--- conflicted
+++ resolved
@@ -2,19 +2,11 @@
 
 buildPythonPackage rec {
   pname = "click";
-<<<<<<< HEAD
-  version = "7.1.1";
-
-  src = fetchPypi {
-    inherit pname version;
-    sha256 = "1k60i2fvxf8rxazlv04mnsmlsjrj5i5sda3x1ifhr0nqi7mb864a";
-=======
   version = "7.1.2";
 
   src = fetchPypi {
     inherit pname version;
     sha256 = "d2b5255c7c6349bc1bd1e59e08cd12acbbd63ce649f2588755783aa94dfb6b1a";
->>>>>>> 211be6af
   };
 
   postPatch = ''
@@ -25,7 +17,7 @@
   checkInputs = [ pytestCheckHook ];
 
   meta = with lib; {
-    homepage = "https://click.palletsprojects.com/";
+    homepage = "http://click.pocoo.org/";
     description = "Create beautiful command line interfaces in Python";
     longDescription = ''
       A Python package for creating beautiful command line interfaces in a
