{ stdenv, lib, buildPythonPackage, fetchPypi, substituteAll, pythonOlder
, pipInstallHook, writeText
, blessed
, docutils
, libcxx
, llvm
, pytestCheckHook
, typesentry
}:

buildPythonPackage rec {
  pname = "datatable";
  version = "0.11.0";
  disabled = pythonOlder "3.5";

  src = fetchPypi {
    inherit pname version;
    sha256 = "19c602711e00f72e9ae296d8fa742d46da037c2d3a2d254bdf68f817a8da76bb";
  };
  # authors seem to have created their own build system
  format = "other";

  # tarball doesn't appear to have been shipped totally ready-to-build
  postPatch = ''
    substituteInPlace ci/ext.py \
      --replace \
        'shell_cmd(["git"' \
        '"0000000000000000000000000000000000000000" or shell_cmd(["git"'
    echo '${version}' > VERSION.txt
  '';
  DT_RELEASE = "1";

  buildPhase = ''
    python ci/ext.py wheel
  '';

  propagatedBuildInputs = [ typesentry blessed ];
  buildInputs = [ llvm pipInstallHook ];
  checkInputs = [ docutils pytestCheckHook ];

  LLVM = llvm;
<<<<<<< HEAD
  env.NIX_CFLAGS_COMPILE = lib.optionalString stdenv.isDarwin "-isystem ${libcxx}/include/c++/v1";
=======
  NIX_CFLAGS_COMPILE = lib.optionalString stdenv.isDarwin "-isystem ${lib.getDev libcxx}/include/c++/v1";
>>>>>>> 2b5910ac

  pytestFlagsArray = let
    # ini file (not included in tarball) required to change python_files setting,
    pytestIni = writeText "pytest.ini" ''
      [pytest]
      python_files = test_*.py test-*.py
    '';
  in [
    "-c ${pytestIni}"
  ];
  disabledTests = [
    # skip tests which are irrelevant to our installation or use way too much memory
    "test_xfunction_paths"
    "test_fread_from_cmd2"
    "test_cast_huge_to_str"
    "test_create_large_string_column"
  ];
  pythonImportsCheck = [ "datatable" ];

  meta = with lib; {
    description = "data.table for Python";
    homepage = "https://github.com/h2oai/datatable";
    license = licenses.mpl20;
    maintainers = with maintainers; [ abbradar ];
  };
}<|MERGE_RESOLUTION|>--- conflicted
+++ resolved
@@ -39,11 +39,7 @@
   checkInputs = [ docutils pytestCheckHook ];
 
   LLVM = llvm;
-<<<<<<< HEAD
-  env.NIX_CFLAGS_COMPILE = lib.optionalString stdenv.isDarwin "-isystem ${libcxx}/include/c++/v1";
-=======
-  NIX_CFLAGS_COMPILE = lib.optionalString stdenv.isDarwin "-isystem ${lib.getDev libcxx}/include/c++/v1";
->>>>>>> 2b5910ac
+  env.NIX_CFLAGS_COMPILE = lib.optionalString stdenv.isDarwin "-isystem ${lib.getDev libcxx}/include/c++/v1";
 
   pytestFlagsArray = let
     # ini file (not included in tarball) required to change python_files setting,
