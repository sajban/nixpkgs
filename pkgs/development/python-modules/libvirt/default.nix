{ lib, buildPythonPackage, fetchFromGitLab, pkg-config, lxml, libvirt, nose }:

buildPythonPackage rec {
  pname = "libvirt";
  version = "9.1.0";

  src = fetchFromGitLab {
    owner = "libvirt";
    repo = "libvirt-python";
    rev = "v${version}";
<<<<<<< HEAD
    hash = "sha256-/u6sctXn4Jmn2bUl1FjjrKpHReaTg+O9LprKXx3OAyU=";
=======
    sha256 = "sha256-kdWmgmkvI7yaqyFytPnHN6OtF+gsRe58q6AlXFycfQ8=";
>>>>>>> 1cd02914
  };

  nativeBuildInputs = [ pkg-config ];
  buildInputs = [ libvirt lxml ];

  nativeCheckInputs = [ nose ];
  checkPhase = ''
    nosetests
  '';

  meta = with lib; {
    homepage = "https://libvirt.org/python.html";
    description = "libvirt Python bindings";
    license = licenses.lgpl2;
    maintainers = [ maintainers.fpletz ];
  };
}<|MERGE_RESOLUTION|>--- conflicted
+++ resolved
@@ -8,11 +8,7 @@
     owner = "libvirt";
     repo = "libvirt-python";
     rev = "v${version}";
-<<<<<<< HEAD
-    hash = "sha256-/u6sctXn4Jmn2bUl1FjjrKpHReaTg+O9LprKXx3OAyU=";
-=======
-    sha256 = "sha256-kdWmgmkvI7yaqyFytPnHN6OtF+gsRe58q6AlXFycfQ8=";
->>>>>>> 1cd02914
+    hash = "sha256-kdWmgmkvI7yaqyFytPnHN6OtF+gsRe58q6AlXFycfQ8=";
   };
 
   nativeBuildInputs = [ pkg-config ];
