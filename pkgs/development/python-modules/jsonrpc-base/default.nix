{ lib
, buildPythonPackage
, fetchFromGitHub
, pytestCheckHook
}:

buildPythonPackage rec {
  pname = "jsonrpc-base";
  version = "2.0.0";

<<<<<<< HEAD
  src = fetchPypi {
    inherit pname version;
    sha256 = "a583a6646cf3860a427d56ea6732e04618a919c5ea4a78d3dcb44d866c11a8e5";
=======
  src = fetchFromGitHub {
    owner = "emlove";
    repo = pname;
    rev = version;
    sha256 = "0xxhn0vb7mr8k1w9xbqhhyx9qkgkc318qkyflgfbvjc926n50680";
>>>>>>> 60daed57
  };

  checkInputs = [
    pytestCheckHook
  ];

  pytestFlagsArray = [
    "tests.py"
  ];

  meta = with lib; {
    description = "A JSON-RPC client library base interface";
    homepage = "https://github.com/emlove/jsonrpc-base";
    license = licenses.bsd3;
    maintainers = with maintainers; [ peterhoeg ];
  };
}<|MERGE_RESOLUTION|>--- conflicted
+++ resolved
@@ -8,17 +8,11 @@
   pname = "jsonrpc-base";
   version = "2.0.0";
 
-<<<<<<< HEAD
-  src = fetchPypi {
-    inherit pname version;
-    sha256 = "a583a6646cf3860a427d56ea6732e04618a919c5ea4a78d3dcb44d866c11a8e5";
-=======
   src = fetchFromGitHub {
     owner = "emlove";
     repo = pname;
     rev = version;
     sha256 = "0xxhn0vb7mr8k1w9xbqhhyx9qkgkc318qkyflgfbvjc926n50680";
->>>>>>> 60daed57
   };
 
   checkInputs = [
