--- conflicted
+++ resolved
@@ -21,11 +21,7 @@
   src = fetchFromGitHub {
     owner = "MartinHjelmare";
     repo = pname;
-<<<<<<< HEAD
-    rev = "v${version}";
-=======
     rev = "refs/tags/v${version}";
->>>>>>> af9c1560
     hash = "sha256-PFZ8B2Wtjg3xUFYcnthTW5QXLk//lFH25jwpF7hygxQ=";
   };
 
