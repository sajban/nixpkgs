--- conflicted
+++ resolved
@@ -23,11 +23,7 @@
   src = fetchFromGitHub {
     owner = "named-data";
     repo = pname;
-<<<<<<< HEAD
     rev = "refs/tags/v${version}";
-=======
-    rev = "v${version}";
->>>>>>> 0c19eb69
     hash = "sha256-ArTP4LQu7VNjI/N13gMTc1SDiNmW5l4GdLYOk8JEfKg=";
   };
 
