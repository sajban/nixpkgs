--- conflicted
+++ resolved
@@ -24,11 +24,7 @@
     sha256 = "16bd59572114adbf5f600ea383880d7b2071ae45477e84a24994e089ea390768";
   };
 
-<<<<<<< HEAD
-  env.NIX_CFLAGS_COMPILE = stdenv.lib.optionalString stdenv.isDarwin "-I${libcxx}/include/c++/v1";
-=======
-  NIX_CFLAGS_COMPILE = lib.optionalString stdenv.isDarwin "-I${libcxx}/include/c++/v1";
->>>>>>> 211be6af
+  env.NIX_CFLAGS_COMPILE = lib.optionalString stdenv.isDarwin "-I${libcxx}/include/c++/v1";
 
   propagatedBuildInputs = [numpy llvmlite]
     ++ lib.optionals isPy27 [ funcsigs singledispatch];
