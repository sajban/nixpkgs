{ stdenv, buildPythonPackage, fetchPypi, makeWrapper, pythonOlder, pyyaml
, python-dateutil, requests, pymongo, raven, bcrypt, flask, pyjwt, flask-cors, psycopg2, pytz, flask-compress, jinja2
}:

buildPythonPackage rec {
  pname = "alerta-server";
<<<<<<< HEAD
  version = "6.7.4";

  src = fetchPypi {
    inherit pname version;
    sha256 = "5ca2783f6e9211fdebd433b9eae83fbcf75ed127dc87946257d101a7d7a465db";
=======
  version = "6.7.5";

  src = fetchPypi {
    inherit pname version;
    sha256 = "e8dc3428248a5b20c4fe8da76c2d353b715d515bd4879928c499671d4360a90f";
>>>>>>> 0dbfd0e7
  };

  propagatedBuildInputs = [ python-dateutil requests pymongo raven bcrypt flask pyjwt flask-cors psycopg2 pytz flask-compress jinja2 pyyaml];

  doCheck = false; # We can't run the tests from Nix, because they rely on the presence of a working MongoDB server

  postInstall = ''
    wrapProgram $out/bin/alertad --prefix PYTHONPATH : "$PYTHONPATH"
  '';

  disabled = pythonOlder "3.5";

  meta = with stdenv.lib; {
    homepage = https://alerta.io;
    description = "Alerta Monitoring System server";
    license = licenses.asl20;
  };
}<|MERGE_RESOLUTION|>--- conflicted
+++ resolved
@@ -4,19 +4,11 @@
 
 buildPythonPackage rec {
   pname = "alerta-server";
-<<<<<<< HEAD
-  version = "6.7.4";
-
-  src = fetchPypi {
-    inherit pname version;
-    sha256 = "5ca2783f6e9211fdebd433b9eae83fbcf75ed127dc87946257d101a7d7a465db";
-=======
   version = "6.7.5";
 
   src = fetchPypi {
     inherit pname version;
     sha256 = "e8dc3428248a5b20c4fe8da76c2d353b715d515bd4879928c499671d4360a90f";
->>>>>>> 0dbfd0e7
   };
 
   propagatedBuildInputs = [ python-dateutil requests pymongo raven bcrypt flask pyjwt flask-cors psycopg2 pytz flask-compress jinja2 pyyaml];
