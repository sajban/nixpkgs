{ lib
, buildPythonPackage
, fetchPypi
, mock
, pyjwt
, pytestCheckHook
, requests
}:

buildPythonPackage rec {
  pname = "auth0-python";
  version = "3.16.2";

  src = fetchPypi {
    inherit pname version;
<<<<<<< HEAD
    sha256 = "4a5a709a5d460ddc406783fa567d9baebba94687e2387be6405dba97482d4c93";
=======
    sha256 = "sha256-Slpwml1GDdxAZ4P6Vn2brrupRofiOHvmQF26l0gtTJM=";
>>>>>>> 465e5fc8
  };

  propagatedBuildInputs = [
    requests
    pyjwt
  ];

  checkInputs = [
    mock
    pyjwt
    pytestCheckHook
  ];

  disabledTests = [
    # tries to ping websites (e.g. google.com)
    "can_timeout"
  ];

  pythonImportsCheck = [ "auth0" ];

  meta = with lib; {
    description = "Auth0 Python SDK";
    homepage = "https://github.com/auth0/auth0-python";
    license = licenses.mit;
    maintainers = with maintainers; [ costrouc ];
  };
}<|MERGE_RESOLUTION|>--- conflicted
+++ resolved
@@ -13,11 +13,7 @@
 
   src = fetchPypi {
     inherit pname version;
-<<<<<<< HEAD
-    sha256 = "4a5a709a5d460ddc406783fa567d9baebba94687e2387be6405dba97482d4c93";
-=======
     sha256 = "sha256-Slpwml1GDdxAZ4P6Vn2brrupRofiOHvmQF26l0gtTJM=";
->>>>>>> 465e5fc8
   };
 
   propagatedBuildInputs = [
