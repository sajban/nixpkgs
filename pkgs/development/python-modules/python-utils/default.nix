--- conflicted
+++ resolved
@@ -9,17 +9,11 @@
   pname = "python-utils";
   version = "2.5.6";
 
-<<<<<<< HEAD
-  src = fetchPypi {
-    inherit pname version;
-    sha256 = "352d5b1febeebf9b3cdb9f3c87a3b26ef22d3c9e274a8ec1e7048ecd2fac4349";
-=======
   src = fetchFromGitHub {
     owner = "WoLpH";
     repo = pname;
     rev = "v${version}";
     sha256 = "0gd2jana5w6bn7z58di4a8dwcxvc8rx282jawbw7ws7qm2a5klz3";
->>>>>>> 85d9aa3a
   };
 
   # disable coverage and linting
