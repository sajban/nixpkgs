{ buildPythonPackage
, cloudpickle
, deepdish
, deepmerge
, dm-haiku
, fetchFromGitHub
, jaxlib
, lib
, poetry
, pytestCheckHook
, pytorch
, pyyaml
, sh
, tables
, tabulate
, tensorboardx
, tensorflow
, toolz
, treex
, typing-extensions
}:

buildPythonPackage rec {
  pname = "elegy";
<<<<<<< HEAD
  version = "0.8.5";
=======
  version = "0.8.6";
>>>>>>> 72152ff5
  format = "pyproject";

  src = fetchFromGitHub {
    owner = "poets-ai";
    repo = pname;
    rev = version;
<<<<<<< HEAD
    sha256 = "sha256-2qBHiNmdO53rD9/tudnf1z4+6a5ZHH/y2wB4v3/Tqdg=";
=======
    hash = "sha256-FZmLriYhsX+zyQKCtCjbOy6MH+AvjzHRNUyaDSXGlLI=";
>>>>>>> 72152ff5
  };

  # The cloudpickle constraint is too strict. wandb is marked as an optional
  # dependency but `buildPythonPackage` doesn't seem to respect that setting.
  postPatch = ''
    substituteInPlace pyproject.toml \
      --replace 'cloudpickle = "^1.5.0"' 'cloudpickle = "*"' \
      --replace 'wandb = { version = "^0.12.10", optional = true }' ""
  '';

  nativeBuildInputs = [
    poetry
  ];

  buildInputs = [ jaxlib ];

  propagatedBuildInputs = [
    cloudpickle
    deepdish
    deepmerge
    dm-haiku
    pyyaml
    tables
    tabulate
    tensorboardx
    toolz
    treex
    typing-extensions
  ];

  pythonImportsCheck = [
    "elegy"
  ];

  checkInputs = [
    pytestCheckHook
    pytorch
    sh
    tensorflow
  ];

  disabledTests = [
    # Fails with `Could not find compiler for platform Host: NOT_FOUND: could not find registered compiler for platform Host -- check target linkage`.
    # Runs fine in docker with Ubuntu 22.04. I suspect the issue is the sandboxing in `nixpkgs` but not sure.
    "test_saved_model_poly"
  ];

  meta = with lib; {
    description = "Neural Networks framework based on Jax inspired by Keras and Haiku";
    homepage = "https://github.com/poets-ai/elegy";
    license = licenses.asl20;
    maintainers = with maintainers; [ ndl ];
  };
}<|MERGE_RESOLUTION|>--- conflicted
+++ resolved
@@ -22,22 +22,14 @@
 
 buildPythonPackage rec {
   pname = "elegy";
-<<<<<<< HEAD
-  version = "0.8.5";
-=======
   version = "0.8.6";
->>>>>>> 72152ff5
   format = "pyproject";
 
   src = fetchFromGitHub {
     owner = "poets-ai";
     repo = pname;
     rev = version;
-<<<<<<< HEAD
-    sha256 = "sha256-2qBHiNmdO53rD9/tudnf1z4+6a5ZHH/y2wB4v3/Tqdg=";
-=======
     hash = "sha256-FZmLriYhsX+zyQKCtCjbOy6MH+AvjzHRNUyaDSXGlLI=";
->>>>>>> 72152ff5
   };
 
   # The cloudpickle constraint is too strict. wandb is marked as an optional
