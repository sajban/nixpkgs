--- conflicted
+++ resolved
@@ -20,15 +20,6 @@
   inherit disabled;
   doCheck = doCheck && !isPy27; # setuptools>=41.4 no longer collects correctly on python2
 
-<<<<<<< HEAD
-  env.NIX_CFLAGS_COMPILE = toString (
-    # work around python distutils compiling C++ with $CC
-    lib.optional stdenv.isDarwin "-I${libcxx}/include/c++/v1"
-    ++ lib.optional (lib.versionOlder protobuf.version "2.7.0") "-std=c++98"
-  );
-
-=======
->>>>>>> 6ed55034
   outputs = [ "out" "dev" ];
 
   propagatedBuildInputs = [ six ] ++ lib.optionals isPy27 [ google-apputils ];
