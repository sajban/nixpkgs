{ lib, buildPythonPackage, fetchPypi, isPy3k, glibcLocales, future }:

buildPythonPackage rec {
<<<<<<< HEAD
  pname = "CommonMark";
=======
  pname = "commonmark";
>>>>>>> 911d1853
  version = "0.8.1";

  src = fetchPypi {
    inherit pname version;
    sha256 = "abcbc854e0eae5deaf52ae5e328501b78b4a0758bf98ac8bb792fce993006084";
  };

  preCheck = ''
    export LC_ALL="en_US.UTF-8"
  '';

  # UnicodeEncodeError on Python 2
  doCheck = isPy3k;

  checkInputs = [  glibcLocales ];
  propagatedBuildInputs = [ future ];

  meta = with lib; {
    description = "Python parser for the CommonMark Markdown spec";
    homepage = https://github.com/rolandshoemaker/CommonMark-py;
    license = licenses.bsd3;
  };
}<|MERGE_RESOLUTION|>--- conflicted
+++ resolved
@@ -1,11 +1,7 @@
 { lib, buildPythonPackage, fetchPypi, isPy3k, glibcLocales, future }:
 
 buildPythonPackage rec {
-<<<<<<< HEAD
-  pname = "CommonMark";
-=======
   pname = "commonmark";
->>>>>>> 911d1853
   version = "0.8.1";
 
   src = fetchPypi {
