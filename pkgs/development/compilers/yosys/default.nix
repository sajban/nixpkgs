--- conflicted
+++ resolved
@@ -8,11 +8,7 @@
 
 stdenv.mkDerivation rec {
   pname = "yosys";
-<<<<<<< HEAD
-  version = "2019.04.23";
-=======
   version = "2019.08.13";
->>>>>>> ffbb4d26
 
   srcs = [
     (fetchFromGitHub {
