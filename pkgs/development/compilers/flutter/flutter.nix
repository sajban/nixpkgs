{ version
, patches
, dart
, src

, lib
, stdenv
, autoPatchelfHook
, git
, which
, atk
, glib
, gtk3
, libepoxy
}:
<<<<<<< HEAD
=======
let
  drvName = "flutter-${version}";
  flutter = stdenv.mkDerivation {
    name = "${drvName}-unwrapped";

    buildInputs = [ git ];

    inherit src patches version;

    postPatch = ''
      patchShebangs --build ./bin/
    '';

    buildPhase = ''
      export FLUTTER_ROOT="$(pwd)"
      export FLUTTER_TOOLS_DIR="$FLUTTER_ROOT/packages/flutter_tools"
      export SCRIPT_PATH="$FLUTTER_TOOLS_DIR/bin/flutter_tools.dart"

      export SNAPSHOT_PATH="$FLUTTER_ROOT/bin/cache/flutter_tools.snapshot"
      export STAMP_PATH="$FLUTTER_ROOT/bin/cache/flutter_tools.stamp"

      export DART_SDK_PATH="${dart}"

      HOME=../.. # required for pub upgrade --offline, ~/.pub-cache
                 # path is relative otherwise it's replaced by /build/flutter

      pushd "$FLUTTER_TOOLS_DIR"
      ${dart}/bin/dart pub get --offline
      popd

      local revision="$(cd "$FLUTTER_ROOT"; git rev-parse HEAD)"
      ${dart}/bin/dart --snapshot="$SNAPSHOT_PATH" --packages="$FLUTTER_TOOLS_DIR/.dart_tool/package_config.json" "$SCRIPT_PATH"
      echo "$revision" > "$STAMP_PATH"
      echo -n "${version}" > version

      rm -r bin/cache/{artifacts,dart-sdk,downloads}
      rm bin/cache/*.stamp
    '';

    installPhase = ''
      runHook preInstall

      mkdir -p $out
      cp -r . $out
      mkdir -p $out/bin/cache/
      ln -sf ${dart} $out/bin/cache/dart-sdk

      runHook postInstall
    '';

    doInstallCheck = true;
    nativeInstallCheckInputs = [ which ];
    installCheckPhase = ''
      runHook preInstallCheck

      export HOME="$(mktemp -d)"
      $out/bin/flutter config --android-studio-dir $HOME
      $out/bin/flutter config --android-sdk $HOME
      $out/bin/flutter --version | fgrep -q '${version}'

      runHook postInstallCheck
    '';
  };

  # Wrap flutter inside an fhs user env to allow execution of binary,
  # like adb from $ANDROID_HOME or java from android-studio.
  fhsEnv = buildFHSUserEnv {
    name = "${drvName}-fhs-env";
    multiPkgs = pkgs: [
      # Flutter only use these certificates
      (runCommand "fedoracert" { } ''
        mkdir -p $out/etc/pki/tls/
        ln -s ${cacert}/etc/ssl/certs $out/etc/pki/tls/certs
      '')
      pkgs.zlib
    ];
    targetPkgs = pkgs:
      with pkgs; [
        bash
        curl
        dart
        git
        unzip
        which
        xz

        # flutter test requires this lib
        libGLU

        # for android emulator
        alsa-lib
        dbus
        expat
        libpulseaudio
        libuuid
        libX11
        libxcb
        libXcomposite
        libXcursor
        libXdamage
        libXext
        libXfixes
        libXi
        libXrender
        libXtst
        libGL
        nspr
        nss
        systemd
      ];
  };
>>>>>>> 8aff71f5

let
<<<<<<< HEAD
  # Libraries that Flutter artifacts depend on at runtime.
  artifactRuntimeDeps = [
    atk
    glib
    gtk3
    libepoxy
  ];

  self =
    stdenv.mkDerivation {
      name = "$flutter-${version}-unwrapped";
      inherit src patches version;

      outputs = [ "out" "cache" ];

      nativeBuildInputs = [ autoPatchelfHook ];
      buildInputs = [ git ] ++ artifactRuntimeDeps;

      postPatch = ''
        patchShebangs --build ./bin/
      '';

      buildPhase = ''
        export FLUTTER_ROOT="$(pwd)"
        export FLUTTER_TOOLS_DIR="$FLUTTER_ROOT/packages/flutter_tools"
        export SCRIPT_PATH="$FLUTTER_TOOLS_DIR/bin/flutter_tools.dart"

        export SNAPSHOT_PATH="$FLUTTER_ROOT/bin/cache/flutter_tools.snapshot"
        export STAMP_PATH="$FLUTTER_ROOT/bin/cache/flutter_tools.stamp"

        export DART_SDK_PATH="${dart}"

        # The Flutter tool compilation requires dependencies to be cached, as there is no Internet access.
        # Dart expects package caches to be mutable, and does not support composing cache directories.
        # The packages cached during the build therefore cannot be easily used. They are provided through
        # the derivation's "cache" output, though, in case they are needed.
        #
        # Note that non-cached packages will normally be fetched from the Internet when they are needed, so Flutter
        # will function without an existing package cache as long as it has an Internet connection.
        export PUB_CACHE="$cache"

        if [ -d .pub-preload-cache ]; then
          ${dart}/bin/dart pub cache preload .pub-preload-cache/*
        elif [ -d .pub-cache ]; then
          mv .pub-cache "$PUB_CACHE"
        else
          echo 'ERROR: Failed to locate the Dart package cache required to build the Flutter tool.'
          exit 1
        fi

        pushd "$FLUTTER_TOOLS_DIR"
        ${dart}/bin/dart pub get --offline
        popd

        local revision="$(cd "$FLUTTER_ROOT"; git rev-parse HEAD)"
        ${dart}/bin/dart --snapshot="$SNAPSHOT_PATH" --packages="$FLUTTER_TOOLS_DIR/.dart_tool/package_config.json" "$SCRIPT_PATH"
        echo "$revision" > "$STAMP_PATH"
        echo -n "${version}" > version

        rm -r bin/cache/dart-sdk
      '';

      installPhase = ''
        runHook preInstall

        mkdir -p $out
        cp -r . $out
        mkdir -p $out/bin/cache/
        ln -sf ${dart} $out/bin/cache/dart-sdk

        runHook postInstall
      '';

      doInstallCheck = true;
      installCheckInputs = [ which ];
      installCheckPhase = ''
        runHook preInstallCheck

        export HOME="$(mktemp -d)"
        $out/bin/flutter config --android-studio-dir $HOME
        $out/bin/flutter config --android-sdk $HOME
        $out/bin/flutter --version | fgrep -q '${version}'

        runHook postInstallCheck
      '';

      passthru = {
        inherit dart;

        # The derivation containing the original Flutter SDK files.
        # When other derivations wrap this one, any unmodified files
        # found here should be included as-is, for tooling compatibility.
        sdk = self;
      };

      meta = with lib; {
        description = "Flutter is Google's SDK for building mobile, web and desktop with Dart";
        longDescription = ''
          Flutter is Google’s UI toolkit for building beautiful,
          natively compiled applications for mobile, web, and desktop from a single codebase.
        '';
        homepage = "https://flutter.dev";
        license = licenses.bsd3;
        platforms = [ "x86_64-linux" "aarch64-linux" ];
        maintainers = with maintainers; [ babariviere ericdallo ];
      };
    }
  ;
=======
self = (self:
runCommand drvName
{
  startScript = ''
    #!${bash}/bin/bash
    export PUB_CACHE=''${PUB_CACHE:-"$HOME/.pub-cache"}
    export ANDROID_EMULATOR_USE_SYSTEM_LIBS=1
    ${fhsEnv}/bin/${drvName}-fhs-env ${flutter}/bin/flutter --no-version-check "$@"
  '';
  preferLocalBuild = true;
  allowSubstitutes = false;
  passthru = {
    unwrapped = flutter;
    inherit dart;
    mkFlutterApp = callPackage ../../../build-support/flutter {
      flutter = self;
    };
  };
  meta = with lib; {
    description = "Flutter is Google's SDK for building mobile, web and desktop with Dart";
    longDescription = ''
      Flutter is Google’s UI toolkit for building beautiful,
      natively compiled applications for mobile, web, and desktop from a single codebase.
    '';
    homepage = "https://flutter.dev";
    license = licenses.bsd3;
    platforms = [ "x86_64-linux" "aarch64-linux" ];
    maintainers = with maintainers; [ babariviere ericdallo h7x4 ];
  };
} ''
  mkdir -p $out/bin

  mkdir -p $out/bin/cache/
  ln -sf ${dart} $out/bin/cache/dart-sdk

  echo -n "$startScript" > $out/bin/${pname}
  chmod +x $out/bin/${pname}
'') self;
>>>>>>> 8aff71f5
in
self<|MERGE_RESOLUTION|>--- conflicted
+++ resolved
@@ -13,123 +13,8 @@
 , gtk3
 , libepoxy
 }:
-<<<<<<< HEAD
-=======
-let
-  drvName = "flutter-${version}";
-  flutter = stdenv.mkDerivation {
-    name = "${drvName}-unwrapped";
-
-    buildInputs = [ git ];
-
-    inherit src patches version;
-
-    postPatch = ''
-      patchShebangs --build ./bin/
-    '';
-
-    buildPhase = ''
-      export FLUTTER_ROOT="$(pwd)"
-      export FLUTTER_TOOLS_DIR="$FLUTTER_ROOT/packages/flutter_tools"
-      export SCRIPT_PATH="$FLUTTER_TOOLS_DIR/bin/flutter_tools.dart"
-
-      export SNAPSHOT_PATH="$FLUTTER_ROOT/bin/cache/flutter_tools.snapshot"
-      export STAMP_PATH="$FLUTTER_ROOT/bin/cache/flutter_tools.stamp"
-
-      export DART_SDK_PATH="${dart}"
-
-      HOME=../.. # required for pub upgrade --offline, ~/.pub-cache
-                 # path is relative otherwise it's replaced by /build/flutter
-
-      pushd "$FLUTTER_TOOLS_DIR"
-      ${dart}/bin/dart pub get --offline
-      popd
-
-      local revision="$(cd "$FLUTTER_ROOT"; git rev-parse HEAD)"
-      ${dart}/bin/dart --snapshot="$SNAPSHOT_PATH" --packages="$FLUTTER_TOOLS_DIR/.dart_tool/package_config.json" "$SCRIPT_PATH"
-      echo "$revision" > "$STAMP_PATH"
-      echo -n "${version}" > version
-
-      rm -r bin/cache/{artifacts,dart-sdk,downloads}
-      rm bin/cache/*.stamp
-    '';
-
-    installPhase = ''
-      runHook preInstall
-
-      mkdir -p $out
-      cp -r . $out
-      mkdir -p $out/bin/cache/
-      ln -sf ${dart} $out/bin/cache/dart-sdk
-
-      runHook postInstall
-    '';
-
-    doInstallCheck = true;
-    nativeInstallCheckInputs = [ which ];
-    installCheckPhase = ''
-      runHook preInstallCheck
-
-      export HOME="$(mktemp -d)"
-      $out/bin/flutter config --android-studio-dir $HOME
-      $out/bin/flutter config --android-sdk $HOME
-      $out/bin/flutter --version | fgrep -q '${version}'
-
-      runHook postInstallCheck
-    '';
-  };
-
-  # Wrap flutter inside an fhs user env to allow execution of binary,
-  # like adb from $ANDROID_HOME or java from android-studio.
-  fhsEnv = buildFHSUserEnv {
-    name = "${drvName}-fhs-env";
-    multiPkgs = pkgs: [
-      # Flutter only use these certificates
-      (runCommand "fedoracert" { } ''
-        mkdir -p $out/etc/pki/tls/
-        ln -s ${cacert}/etc/ssl/certs $out/etc/pki/tls/certs
-      '')
-      pkgs.zlib
-    ];
-    targetPkgs = pkgs:
-      with pkgs; [
-        bash
-        curl
-        dart
-        git
-        unzip
-        which
-        xz
-
-        # flutter test requires this lib
-        libGLU
-
-        # for android emulator
-        alsa-lib
-        dbus
-        expat
-        libpulseaudio
-        libuuid
-        libX11
-        libxcb
-        libXcomposite
-        libXcursor
-        libXdamage
-        libXext
-        libXfixes
-        libXi
-        libXrender
-        libXtst
-        libGL
-        nspr
-        nss
-        systemd
-      ];
-  };
->>>>>>> 8aff71f5
 
 let
-<<<<<<< HEAD
   # Libraries that Flutter artifacts depend on at runtime.
   artifactRuntimeDeps = [
     atk
@@ -204,7 +89,7 @@
       '';
 
       doInstallCheck = true;
-      installCheckInputs = [ which ];
+      nativeInstallCheckInputs = [ which ];
       installCheckPhase = ''
         runHook preInstallCheck
 
@@ -238,45 +123,5 @@
       };
     }
   ;
-=======
-self = (self:
-runCommand drvName
-{
-  startScript = ''
-    #!${bash}/bin/bash
-    export PUB_CACHE=''${PUB_CACHE:-"$HOME/.pub-cache"}
-    export ANDROID_EMULATOR_USE_SYSTEM_LIBS=1
-    ${fhsEnv}/bin/${drvName}-fhs-env ${flutter}/bin/flutter --no-version-check "$@"
-  '';
-  preferLocalBuild = true;
-  allowSubstitutes = false;
-  passthru = {
-    unwrapped = flutter;
-    inherit dart;
-    mkFlutterApp = callPackage ../../../build-support/flutter {
-      flutter = self;
-    };
-  };
-  meta = with lib; {
-    description = "Flutter is Google's SDK for building mobile, web and desktop with Dart";
-    longDescription = ''
-      Flutter is Google’s UI toolkit for building beautiful,
-      natively compiled applications for mobile, web, and desktop from a single codebase.
-    '';
-    homepage = "https://flutter.dev";
-    license = licenses.bsd3;
-    platforms = [ "x86_64-linux" "aarch64-linux" ];
-    maintainers = with maintainers; [ babariviere ericdallo h7x4 ];
-  };
-} ''
-  mkdir -p $out/bin
-
-  mkdir -p $out/bin/cache/
-  ln -sf ${dart} $out/bin/cache/dart-sdk
-
-  echo -n "$startScript" > $out/bin/${pname}
-  chmod +x $out/bin/${pname}
-'') self;
->>>>>>> 8aff71f5
 in
 self