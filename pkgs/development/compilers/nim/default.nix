--- conflicted
+++ resolved
@@ -17,9 +17,6 @@
     maintainers = with maintainers; [ ehmry ];
   };
 
-<<<<<<< HEAD
-  env.NIX_LDFLAGS = "-lcrypto -lpcre -lreadline -lgc -lsqlite3";
-=======
   parseCpu = platform:
     with platform;
     # Derive a Nim CPU identifier
@@ -51,7 +48,6 @@
       "amd64"
     else
       abort "no Nim CPU support known for ${config}";
->>>>>>> 211be6af
 
   parseOs = platform:
     with platform;
