{ stdenv, fetchurl, makeWrapper }:

let
  options = rec {
    x86_64-darwin = rec {
      version = "1.1.8";
      system = "x86-64-darwin";
      sha256 = "006pr88053wclvbjfjdypnbiw8wymbzdzi7a6kbkpdfn4zf5943j";
    };
    x86_64-linux = rec {
      version = "1.2.15";
      system = "x86-64-linux";
      sha256 = "1bpbfz9x2w73hy2kh8p0kd4m1p6pin90h2zycq52r3bbz8yv47aw";
    };
    i686-linux = rec {
      version = "1.2.7";
      system = "x86-linux";
      sha256 = "07f3bz4br280qvn85i088vpzj9wcz8wmwrf665ypqx181pz2ai3j";
    };
    armv7l-linux = rec {
      version = "1.2.14";
      system = "armhf-linux";
      sha256 = "0sp5445rbvms6qvzhld0kwwvydw51vq5iaf4kdqsf2d9jvaz3yx5";
    };
    armv6l-linux = armv7l-linux;
  };
  cfg = options.${stdenv.system};
in
stdenv.mkDerivation rec {
  name    = "sbcl-bootstrap-${version}";
  version = cfg.version;

  src = fetchurl {
    url = "mirror://sourceforge/project/sbcl/sbcl/${version}/sbcl-${version}-${cfg.system}-binary.tar.bz2";
    sha256 = cfg.sha256;
  };

  buildInputs = [ makeWrapper ];

  installPhase = ''
<<<<<<< HEAD
    mkdir -p $out/bin
    cp -p src/runtime/sbcl $out/bin
    install_name_tool -change /usr/lib/libgcc_s.1.dylib ${stdenv.libc}/lib/libgcc_s.10.5.dylib $out/bin/sbcl
=======
>>>>>>> 14961c87
    mkdir -p $out/share/sbcl
    cp -p src/runtime/sbcl $out/share/sbcl
    cp -p output/sbcl.core $out/share/sbcl
    mkdir -p $out/bin
    makeWrapper $out/share/sbcl/sbcl $out/bin/sbcl \
      --add-flags "--core $out/share/sbcl/sbcl.core"
  '';

  postFixup = stdenv.lib.optionalString (!stdenv.isArm) ''
    patchelf --set-interpreter $(cat $NIX_CC/nix-support/dynamic-linker) $out/share/sbcl/sbcl
  '';

  meta = with stdenv.lib; {
    description = "Lisp compiler";
    homepage = "http://www.sbcl.org";
    license = licenses.publicDomain; # and FreeBSD
    maintainers = [maintainers.raskin];
    platforms = attrNames options;
  };
}<|MERGE_RESOLUTION|>--- conflicted
+++ resolved
@@ -38,12 +38,10 @@
   buildInputs = [ makeWrapper ];
 
   installPhase = ''
-<<<<<<< HEAD
     mkdir -p $out/bin
     cp -p src/runtime/sbcl $out/bin
     install_name_tool -change /usr/lib/libgcc_s.1.dylib ${stdenv.libc}/lib/libgcc_s.10.5.dylib $out/bin/sbcl
-=======
->>>>>>> 14961c87
+
     mkdir -p $out/share/sbcl
     cp -p src/runtime/sbcl $out/share/sbcl
     cp -p output/sbcl.core $out/share/sbcl
