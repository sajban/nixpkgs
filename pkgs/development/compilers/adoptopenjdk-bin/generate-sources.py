#!/usr/bin/env nix-shell
#!nix-shell --pure -i python3 -p "python3.withPackages (ps: with ps; [ requests ])"

import json
import re
import requests
import sys

<<<<<<< HEAD
# openjdk15 is only for bootstrapping openjdk
releases = ("openjdk8", "openjdk11", "openjdk13", "openjdk14", "openjdk15", "openjdk16")
=======
releases = ("openjdk8", "openjdk11", "openjdk13", "openjdk14", "openjdk15", "openjdk16", "openjdk17")
>>>>>>> 6aa1694d
oses = ("mac", "linux")
types = ("jre", "jdk")
impls = ("hotspot", "openj9")

arch_to_nixos = {
    "x64": ("x86_64",),
    "aarch64": ("aarch64",),
    "arm": ("armv6l", "armv7l"),
    "ppc64le": ("powerpc64le",),
}

def get_sha256(url):
    resp = requests.get(url)
    if resp.status_code != 200:
        print("error: could not fetch checksum from url {}: code {}".format(url, resp.status_code), file=sys.stderr)
        sys.exit(1)
    return resp.text.strip().split(" ")[0]

def generate_sources(release, assets):
    out = {}
    for asset in assets:
        if asset["os"] not in oses: continue
        if asset["binary_type"] not in types: continue
        if asset["openjdk_impl"] not in impls: continue
        if asset["heap_size"] != "normal": continue
        if asset["architecture"] not in arch_to_nixos: continue

        # examples: 11.0.1+13, 8.0.222+10
        version, build = asset["version_data"]["semver"].split("+")

        type_map = out.setdefault(asset["os"], {})
        impl_map = type_map.setdefault(asset["binary_type"], {})
        arch_map = impl_map.setdefault(asset["openjdk_impl"], {
            "packageType": asset["binary_type"],
            "vmType": asset["openjdk_impl"],
        })

        for nixos_arch in arch_to_nixos[asset["architecture"]]:
            arch_map[nixos_arch] = {
                "url": asset["binary_link"],
                "sha256": get_sha256(asset["checksum_link"]),
                "version": version,
                "build": build,
            }

    return out

out = {}
for release in releases:
    resp = requests.get("https://api.adoptopenjdk.net/v2/latestAssets/releases/" + release)
    if resp.status_code != 200:
        print("error: could not fetch data for release {} (code {})".format(release, resp.code), file=sys.stderr)
        sys.exit(1)
    out[release] = generate_sources(release, resp.json())

with open("sources.json", "w") as f:
    json.dump(out, f, indent=2, sort_keys=True)
    f.write('\n')<|MERGE_RESOLUTION|>--- conflicted
+++ resolved
@@ -6,12 +6,8 @@
 import requests
 import sys
 
-<<<<<<< HEAD
 # openjdk15 is only for bootstrapping openjdk
-releases = ("openjdk8", "openjdk11", "openjdk13", "openjdk14", "openjdk15", "openjdk16")
-=======
 releases = ("openjdk8", "openjdk11", "openjdk13", "openjdk14", "openjdk15", "openjdk16", "openjdk17")
->>>>>>> 6aa1694d
 oses = ("mac", "linux")
 types = ("jre", "jdk")
 impls = ("hotspot", "openj9")
