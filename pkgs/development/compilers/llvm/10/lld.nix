--- conflicted
+++ resolved
@@ -25,12 +25,7 @@
   meta = {
     description = "The LLVM Linker";
     homepage    = "https://lld.llvm.org/";
-<<<<<<< HEAD
-    license     = stdenv.lib.licenses.ncsa;
-    platforms   = stdenv.lib.platforms.all;
-=======
     license     = lib.licenses.ncsa;
     platforms   = lib.platforms.all;
->>>>>>> 211be6af
   };
 }