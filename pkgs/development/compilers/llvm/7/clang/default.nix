{ lib, stdenv, fetch, cmake, libxml2, llvm, version, clang-tools-extra_src, python3, lld
, fixDarwinDylibNames
, enableManpages ? false
, enablePolly ? false # TODO: get this info from llvm (passthru?)
}:

let
  self = stdenv.mkDerivation ({
    pname = "clang";
    inherit version;

    src = fetch "cfe" "0vc4i87qwxnw9lci4ayws9spakg0z6w5w670snj9f8g5m9rc8zg9";

    unpackPhase = ''
      unpackFile $src
      mv cfe-${version}* clang
      sourceRoot=$PWD/clang
      unpackFile ${clang-tools-extra_src}
      mv clang-tools-extra-* $sourceRoot/tools/extra
    '';

    nativeBuildInputs = [ cmake python3 ]
      ++ lib.optional enableManpages python3.pkgs.sphinx
      ++ lib.optional stdenv.hostPlatform.isDarwin fixDarwinDylibNames;

    buildInputs = [ libxml2 llvm lld ];

    cmakeFlags = [
      "-DCMAKE_CXX_FLAGS=-std=c++11"
      "-DLLVM_ENABLE_RTTI=ON"
    ] ++ lib.optionals enableManpages [
      "-DCLANG_INCLUDE_DOCS=ON"
      "-DLLVM_ENABLE_SPHINX=ON"
      "-DSPHINX_OUTPUT_MAN=ON"
      "-DSPHINX_OUTPUT_HTML=OFF"
      "-DSPHINX_WARNINGS_AS_ERRORS=OFF"
    ] ++ lib.optionals enablePolly [
      "-DWITH_POLLY=ON"
      "-DLINK_POLLY_INTO_TOOLS=ON"
    ];

    patches = [
      ./purity.patch
      # make clang -xhip use $PATH to find executables
      ./HIP-use-PATH-7.patch
    ];

    postPatch = ''
      sed -i -e 's/DriverArgs.hasArg(options::OPT_nostdlibinc)/true/' \
             -e 's/Args.hasArg(options::OPT_nostdlibinc)/true/' \
             lib/Driver/ToolChains/*.cpp

      # Patch for standalone doc building
      sed -i '1s,^,find_package(Sphinx REQUIRED)\n,' docs/CMakeLists.txt
    '' + lib.optionalString stdenv.hostPlatform.isMusl ''
      sed -i -e 's/lgcc_s/lgcc_eh/' lib/Driver/ToolChains/*.cpp
    '' + lib.optionalString stdenv.hostPlatform.isDarwin ''
      substituteInPlace tools/extra/clangd/CMakeLists.txt \
        --replace "NOT HAVE_CXX_ATOMICS64_WITHOUT_LIB" FALSE
    '';

    outputs = [ "out" "lib" "python" ];

    # Clang expects to find LLVMgold in its own prefix
    postInstall = ''
      if [ -e ${llvm}/lib/LLVMgold.so ]; then
        ln -sv ${llvm}/lib/LLVMgold.so $out/lib
      fi

      ln -sv $out/bin/clang $out/bin/cpp

      # Move libclang to 'lib' output
      moveToOutput "lib/libclang.*" "$lib"
      substituteInPlace $out/lib/cmake/clang/ClangTargets-release.cmake \
          --replace "\''${_IMPORT_PREFIX}/lib/libclang." "$lib/lib/libclang."

      mkdir -p $python/bin $python/share/clang/
      mv $out/bin/{git-clang-format,scan-view} $python/bin
      if [ -e $out/bin/set-xcode-analyzer ]; then
        mv $out/bin/set-xcode-analyzer $python/bin
      fi
      mv $out/share/clang/*.py $python/share/clang
      rm $out/bin/c-index-test
    '';

    passthru = {
      isClang = true;
      inherit llvm;
    };

    meta = {
      description = "A c, c++, objective-c, and objective-c++ frontend for the llvm compiler";
      homepage    = "https://llvm.org/";
<<<<<<< HEAD
      license     = stdenv.lib.licenses.ncsa;
      platforms   = stdenv.lib.platforms.all;
=======
      license     = lib.licenses.ncsa;
      platforms   = lib.platforms.all;
>>>>>>> 211be6af
    };
  } // lib.optionalAttrs enableManpages {
    pname = "clang-manpages";

    buildPhase = ''
      make docs-clang-man
    '';

    installPhase = ''
      mkdir -p $out/share/man/man1
      # Manually install clang manpage
      cp docs/man/*.1 $out/share/man/man1/
    '';

    outputs = [ "out" ];

    doCheck = false;

    meta.description = "man page for Clang ${version}";
  });
in self<|MERGE_RESOLUTION|>--- conflicted
+++ resolved
@@ -91,13 +91,8 @@
     meta = {
       description = "A c, c++, objective-c, and objective-c++ frontend for the llvm compiler";
       homepage    = "https://llvm.org/";
-<<<<<<< HEAD
-      license     = stdenv.lib.licenses.ncsa;
-      platforms   = stdenv.lib.platforms.all;
-=======
       license     = lib.licenses.ncsa;
       platforms   = lib.platforms.all;
->>>>>>> 211be6af
     };
   } // lib.optionalAttrs enableManpages {
     pname = "clang-manpages";
