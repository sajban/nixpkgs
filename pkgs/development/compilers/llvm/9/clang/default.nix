--- conflicted
+++ resolved
@@ -98,11 +98,7 @@
 
     meta = {
       description = "A c, c++, objective-c, and objective-c++ frontend for the llvm compiler";
-<<<<<<< HEAD
-      homepage    = https://llvm.org/;
-=======
-      homepage    = "http://llvm.org/";
->>>>>>> 6f6d2124
+      homepage    = "https://llvm.org/";
       license     = stdenv.lib.licenses.ncsa;
       platforms   = stdenv.lib.platforms.all;
     };
