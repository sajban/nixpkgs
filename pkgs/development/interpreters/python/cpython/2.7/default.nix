{ lib, stdenv, fetchurl, fetchpatch
, bzip2
, expat
, libffi
, gdbm
, db
, ncurses
, openssl
, readline
, sqlite
, tcl ? null, tk ? null, tix ? null, xlibsWrapper ? null, libX11 ? null, x11Support ? false
, zlib
, self
, configd, coreutils
, autoreconfHook
, python-setup-hook
# Some proprietary libs assume UCS2 unicode, especially on darwin :(
, ucsEncoding ? 4
# For the Python package set
, packageOverrides ? (self: super: {})
, pkgsBuildBuild
, pkgsBuildHost
, pkgsBuildTarget
, pkgsHostHost
, pkgsTargetTarget
, sourceVersion
, sha256
, passthruFun
, static ? false
, enableOptimizations ? (!stdenv.isDarwin)
, pythonAttr ? "python${sourceVersion.major}${sourceVersion.minor}"
}:

assert x11Support -> tcl != null
                  && tk != null
                  && xlibsWrapper != null
                  && libX11 != null;

with lib;

let
  buildPackages = pkgsBuildHost;
  inherit (passthru) pythonForBuild;

  passthru = passthruFun rec {
    inherit self sourceVersion packageOverrides;
    implementation = "cpython";
    libPrefix = "python${pythonVersion}";
    executable = libPrefix;
    pythonVersion = with sourceVersion; "${major}.${minor}";
    sitePackages = "lib/${libPrefix}/site-packages";
    inherit hasDistutilsCxxPatch;
    pythonOnBuildForBuild = pkgsBuildBuild.${pythonAttr};
    pythonOnBuildForHost = pkgsBuildHost.${pythonAttr};
    pythonOnBuildForTarget = pkgsBuildTarget.${pythonAttr};
    pythonOnHostForHost = pkgsHostHost.${pythonAttr};
    pythonOnTargetForTarget = pkgsTargetTarget.${pythonAttr} or {};
  } // {
    inherit ucsEncoding;
  };

  version = with sourceVersion; "${major}.${minor}.${patch}${suffix}";

  src = fetchurl {
    url = with sourceVersion; "https://www.python.org/ftp/python/${major}.${minor}.${patch}/Python-${version}.tar.xz";
    inherit sha256;
  };

  hasDistutilsCxxPatch = !(stdenv.cc.isGNU or false);
  patches =
    [ # Look in C_INCLUDE_PATH and LIBRARY_PATH for stuff.
      ./search-path.patch

      # Python recompiles a Python if the mtime stored *in* the
      # pyc/pyo file differs from the mtime of the source file.  This
      # doesn't work in Nix because Nix changes the mtime of files in
      # the Nix store to 1.  So treat that as a special case.
      ./nix-store-mtime.patch

      # patch python to put zero timestamp into pyc
      # if DETERMINISTIC_BUILD env var is set
      ./deterministic-build.patch

      # Fix python bug #27177 (https://bugs.python.org/issue27177)
      # The issue is that `match.group` only recognizes python integers
      # instead of everything that has `__index__`.
      # This bug was fixed upstream, but not backported to 2.7
      (fetchpatch {
        name = "re_match_index.patch";
        url = "https://bugs.python.org/file43084/re_match_index.patch";
        sha256 = "0l9rw6r5r90iybdkp3hhl2pf0h0s1izc68h5d3ywrm92pq32wz57";
      })

      # Fix race-condition during pyc creation. Has a slight backwards
      # incompatible effect: pyc symlinks will now be overridden
      # (https://bugs.python.org/issue17222). Included in python >= 3.4,
      # backported in debian since 2013.
      # https://bugs.python.org/issue13146
      ./atomic_pyc.patch

      # Backport from CPython 3.8 of a good list of tests to run for PGO.
      ./profile-task.patch

      # Patch is likely to go away in the next release (if there is any)
      ./CVE-2019-20907.patch
    ] ++ optionals (x11Support && stdenv.isDarwin) [
      ./use-correct-tcl-tk-on-darwin.patch
    ] ++ optionals stdenv.isLinux [

      # Disable the use of ldconfig in ctypes.util.find_library (since
      # ldconfig doesn't work on NixOS), and don't use
      # ctypes.util.find_library during the loading of the uuid module
      # (since it will do a futile invocation of gcc (!) to find
      # libuuid, slowing down program startup a lot).
      ./no-ldconfig.patch

      # Fix ctypes.util.find_library with gcc10.
      ./find_library-gcc10.patch

    ] ++ optionals stdenv.hostPlatform.isCygwin [
      ./2.5.2-ctypes-util-find_library.patch
      ./2.5.2-tkinter-x11.patch
      ./2.6.2-ssl-threads.patch
      ./2.6.5-export-PySignal_SetWakeupFd.patch
      ./2.6.5-FD_SETSIZE.patch
      ./2.6.5-ncurses-abi6.patch
      ./2.7.3-dbm.patch
      ./2.7.3-dylib.patch
      ./2.7.3-getpath-exe-extension.patch
      ./2.7.3-no-libm.patch
    ] ++ optionals hasDistutilsCxxPatch [

      # Patch from http://bugs.python.org/issue1222585 adapted to work with
      # `patch -p1' and with a last hunk removed
      # Upstream distutils is calling C compiler to compile C++ code, which
      # only works for GCC and Apple Clang. This makes distutils to call C++
      # compiler when needed.
      ./python-2.7-distutils-C++.patch
    ] ++ optional (stdenv.hostPlatform != stdenv.buildPlatform) [
      ./cross-compile.patch
    ];

  preConfigure = ''
      # Purity.
      for i in /usr /sw /opt /pkg; do
        substituteInPlace ./setup.py --replace $i /no-such-path
      done
    '' + optionalString (stdenv ? cc && stdenv.cc.libc != null) ''
      for i in Lib/plat-*/regen; do
        substituteInPlace $i --replace /usr/include/ ${stdenv.cc.libc}/include/
      done
    '' + optionalString stdenv.isDarwin ''
      substituteInPlace configure --replace '`/usr/bin/arch`' '"i386"'
      substituteInPlace Lib/multiprocessing/__init__.py \
        --replace 'os.popen(comm)' 'os.popen("${coreutils}/bin/nproc")'
    '';

  configureFlags = optionals enableOptimizations [
    "--enable-optimizations"
  ] ++ [
    "--enable-shared"
    "--with-threads"
    "--enable-unicode=ucs${toString ucsEncoding}"
  ] ++ optionals (stdenv.hostPlatform.isCygwin || stdenv.hostPlatform.isAarch64) [
    "--with-system-ffi"
  ] ++ optionals stdenv.hostPlatform.isCygwin [
    "--with-system-expat"
    "ac_cv_func_bind_textdomain_codeset=yes"
  ] ++ optionals stdenv.isDarwin [
    "--disable-toolbox-glue"
  ] ++ optionals (stdenv.hostPlatform != stdenv.buildPlatform) [
    "PYTHON_FOR_BUILD=${getBin buildPackages.python}/bin/python"
    "ac_cv_buggy_getaddrinfo=no"
    # Assume little-endian IEEE 754 floating point when cross compiling
    "ac_cv_little_endian_double=yes"
    "ac_cv_big_endian_double=no"
    "ac_cv_mixed_endian_double=no"
    "ac_cv_x87_double_rounding=yes"
    "ac_cv_tanh_preserves_zero_sign=yes"
    # Generally assume that things are present and work
    "ac_cv_posix_semaphores_enabled=yes"
    "ac_cv_broken_sem_getvalue=no"
    "ac_cv_wchar_t_signed=yes"
    "ac_cv_rshift_extends_sign=yes"
    "ac_cv_broken_nice=no"
    "ac_cv_broken_poll=no"
    "ac_cv_working_tzset=yes"
    "ac_cv_have_long_long_format=yes"
    "ac_cv_have_size_t_format=yes"
    "ac_cv_computed_gotos=yes"
    "ac_cv_file__dev_ptmx=yes"
    "ac_cv_file__dev_ptc=yes"
  ]
    # Never even try to use lchmod on linux,
    # don't rely on detecting glibc-isms.
  ++ optional stdenv.hostPlatform.isLinux "ac_cv_func_lchmod=no"
  ++ optional static "LDFLAGS=-static";

  buildInputs =
    optional (stdenv ? cc && stdenv.cc.libc != null) stdenv.cc.libc ++
    [ bzip2 openssl zlib ]
    ++ optional (stdenv.hostPlatform.isCygwin || stdenv.hostPlatform.isAarch64) libffi
    ++ optional stdenv.hostPlatform.isCygwin expat
    ++ [ db gdbm ncurses sqlite readline ]
    ++ optionals x11Support [ tcl tk xlibsWrapper libX11 ]
    ++ optional (stdenv.isDarwin && configd != null) configd;
  nativeBuildInputs =
    [ autoreconfHook ]
    ++ optionals (stdenv.hostPlatform != stdenv.buildPlatform)
      [ buildPackages.stdenv.cc buildPackages.python ];

  mkPaths = paths: {
    C_INCLUDE_PATH = makeSearchPathOutput "dev" "include" paths;
    LIBRARY_PATH = makeLibraryPath paths;
  };

  # Python 2.7 needs this
  crossCompileEnv = lib.optionalAttrs (stdenv.hostPlatform != stdenv.buildPlatform)
                      { _PYTHON_HOST_PLATFORM = stdenv.hostPlatform.config; };

  # Build the basic Python interpreter without modules that have
  # external dependencies.

in with passthru; stdenv.mkDerivation ({
    pname = "python";
    inherit version;

    inherit src patches buildInputs nativeBuildInputs preConfigure configureFlags;

<<<<<<< HEAD
    env = {
      LDFLAGS = stdenv.lib.optionalString (!stdenv.isDarwin) "-lgcc_s";
      inherit (mkPaths buildInputs) C_INCLUDE_PATH LIBRARY_PATH;
      NIX_CFLAGS_COMPILE = optionalString stdenv.isDarwin "-msse2"
        + optionalString stdenv.hostPlatform.isMusl " -DTHREAD_STACK_SIZE=0x100000";
      DETERMINISTIC_BUILD = 1;
    };
=======
    LDFLAGS = lib.optionalString (!stdenv.isDarwin) "-lgcc_s";
    inherit (mkPaths buildInputs) C_INCLUDE_PATH LIBRARY_PATH;

    NIX_CFLAGS_COMPILE = optionalString stdenv.isDarwin "-msse2"
      + optionalString stdenv.hostPlatform.isMusl " -DTHREAD_STACK_SIZE=0x100000";
    DETERMINISTIC_BUILD = 1;
>>>>>>> 211be6af

    setupHook = python-setup-hook sitePackages;

    postPatch = optionalString (x11Support && (tix != null)) ''
          substituteInPlace "Lib/lib-tk/Tix.py" --replace "os.environ.get('TIX_LIBRARY')" "os.environ.get('TIX_LIBRARY') or '${tix}/lib'"
    '';

    postInstall =
      ''
        # needed for some packages, especially packages that backport
        # functionality to 2.x from 3.x
        for item in $out/lib/${libPrefix}/test/*; do
          if [[ "$item" != */test_support.py*
             && "$item" != */test/support
             && "$item" != */test/regrtest.py* ]]; then
            rm -rf "$item"
          else
            echo $item
          fi
        done
        touch $out/lib/${libPrefix}/test/__init__.py
        ln -s $out/lib/${libPrefix}/pdb.py $out/bin/pdb
        ln -s $out/lib/${libPrefix}/pdb.py $out/bin/pdb${sourceVersion.major}.${sourceVersion.minor}
        ln -s $out/share/man/man1/{python2.7.1.gz,python.1.gz}

        rm "$out"/lib/python*/plat-*/regen # refers to glibc.dev

        # Determinism: Windows installers were not deterministic.
        # We're also not interested in building Windows installers.
        find "$out" -name 'wininst*.exe' | xargs -r rm -f
      '' + optionalString (stdenv.hostPlatform == stdenv.buildPlatform)
      ''
        # Determinism: rebuild all bytecode
        # We exclude lib2to3 because that's Python 2 code which fails
        # We rebuild three times, once for each optimization level
        find $out -name "*.py" | $out/bin/python -m compileall -q -f -x "lib2to3" -i -
        find $out -name "*.py" | $out/bin/python -O -m compileall -q -f -x "lib2to3" -i -
        find $out -name "*.py" | $out/bin/python -OO -m compileall -q -f -x "lib2to3" -i -
      '' + optionalString stdenv.hostPlatform.isCygwin ''
        cp libpython2.7.dll.a $out/lib
      '';

    inherit passthru;

    postFixup = ''
      # Include a sitecustomize.py file. Note it causes an error when it's in postInstall with 2.7.
      cp ${../../sitecustomize.py} $out/${sitePackages}/sitecustomize.py
    '';

    enableParallelBuilding = true;

    doCheck = false; # expensive, and fails

    meta = {
      homepage = "http://python.org";
      description = "A high-level dynamically-typed programming language";
      longDescription = ''
        Python is a remarkably powerful dynamic programming language that
        is used in a wide variety of application domains. Some of its key
        distinguishing features include: clear, readable syntax; strong
        introspection capabilities; intuitive object orientation; natural
        expression of procedural code; full modularity, supporting
        hierarchical packages; exception-based error handling; and very
        high level dynamic data types.
      '';
      license = lib.licenses.psfl;
      platforms = lib.platforms.all;
      maintainers = with lib.maintainers; [ fridh ];
      # Higher priority than Python 3.x so that `/bin/python` points to `/bin/python2`
      # in case both 2 and 3 are installed.
      priority = -100;
    };
  } // crossCompileEnv)<|MERGE_RESOLUTION|>--- conflicted
+++ resolved
@@ -227,22 +227,13 @@
 
     inherit src patches buildInputs nativeBuildInputs preConfigure configureFlags;
 
-<<<<<<< HEAD
     env = {
-      LDFLAGS = stdenv.lib.optionalString (!stdenv.isDarwin) "-lgcc_s";
+      LDFLAGS = lib.optionalString (!stdenv.isDarwin) "-lgcc_s";
       inherit (mkPaths buildInputs) C_INCLUDE_PATH LIBRARY_PATH;
       NIX_CFLAGS_COMPILE = optionalString stdenv.isDarwin "-msse2"
         + optionalString stdenv.hostPlatform.isMusl " -DTHREAD_STACK_SIZE=0x100000";
       DETERMINISTIC_BUILD = 1;
     };
-=======
-    LDFLAGS = lib.optionalString (!stdenv.isDarwin) "-lgcc_s";
-    inherit (mkPaths buildInputs) C_INCLUDE_PATH LIBRARY_PATH;
-
-    NIX_CFLAGS_COMPILE = optionalString stdenv.isDarwin "-msse2"
-      + optionalString stdenv.hostPlatform.isMusl " -DTHREAD_STACK_SIZE=0x100000";
-    DETERMINISTIC_BUILD = 1;
->>>>>>> 211be6af
 
     setupHook = python-setup-hook sitePackages;
 
