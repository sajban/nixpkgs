--- conflicted
+++ resolved
@@ -107,14 +107,6 @@
   nix = buildImageWithNixDb {
     name = "nix";
     contents = [
-<<<<<<< HEAD
-      # nix-store -qR uses the 'more' program which is not included in
-      # the pkgs.nix dependencies. We then have to manually get it
-      # from the 'eject' package:/
-      pkgs.eject
-      pkgs.nix
-    ];
-=======
       # nix-store uses cat program to display results as specified by
       # the image env variable NIX_PAGER.
       pkgs.coreutils
@@ -123,6 +115,5 @@
     config = {
       Env = [ "NIX_PAGER=cat" ];
     };
->>>>>>> 1e066db4
   };
 }