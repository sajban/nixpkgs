{ lib, stdenv
, fetchurl
, meson
, ninja
, pkg-config
, gettext
, libxml2
, appstream
, glib
, gtk3
, pango
, atk
, gdk-pixbuf
, shared-mime-info
, itstool
, gnome3
, poppler
, ghostscriptX
, djvulibre
, libspectre
, libarchive
, libsecret
, wrapGAppsHook
, librsvg
, gobject-introspection
, yelp-tools
, gspell
, adwaita-icon-theme
, gsettings-desktop-schemas
, gnome-desktop
, dbus
, python3
, texlive
, t1lib
, gst_all_1
, gtk-doc
, docbook-xsl-nons
, docbook_xml_dtd_43
, supportMultimedia ? true # PDF multimedia
, libgxps
, supportXPS ? true # Open XML Paper Specification via libgxps
}:

stdenv.mkDerivation rec {
  pname = "evince";
  version = "3.38.1";

  outputs = [ "out" "dev" "devdoc" ];

  src = fetchurl {
    url = "mirror://gnome/sources/evince/${lib.versions.majorMinor version}/${pname}-${version}.tar.xz";
    sha256 = "APbWaJzCLePABb2H1MLr9yAGTLjcahiHgW+LfggrLmM=";
  };

  postPatch = ''
    chmod +x meson_post_install.py
    patchShebangs meson_post_install.py
  '';

  nativeBuildInputs = [
    appstream
    docbook-xsl-nons
    docbook_xml_dtd_43
    gettext
    gobject-introspection
    gtk-doc
    itstool
    meson
    ninja
    pkg-config
    python3
    wrapGAppsHook
    yelp-tools
  ];

  buildInputs = [
    adwaita-icon-theme
    atk
    dbus # only needed to find the service directory
    djvulibre
    gdk-pixbuf
    ghostscriptX
    glib
    gnome-desktop
    gsettings-desktop-schemas
    gspell
    gtk3
    libarchive
    librsvg
    libsecret
    libspectre
    libxml2
    pango
    poppler
    t1lib
    texlive.bin.core # kpathsea for DVI support
  ] ++ lib.optional supportXPS libgxps
    ++ lib.optionals supportMultimedia (with gst_all_1; [
      gstreamer gst-plugins-base gst-plugins-good gst-plugins-bad gst-plugins-ugly gst-libav ]);

  mesonFlags = [
    "-Dnautilus=false"
    "-Dps=enabled"
  ];

  env.NIX_CFLAGS_COMPILE = "-I${glib.dev}/include/gio-unix-2.0";

  preFixup = ''
    gappsWrapperArgs+=(--prefix XDG_DATA_DIRS : "${shared-mime-info}/share")
  '';

  passthru = {
    updateScript = gnome3.updateScript {
      packageName = pname;
    };
  };

  meta = with lib; {
    homepage = "https://wiki.gnome.org/Apps/Evince";
    description = "GNOME's document viewer";

    longDescription = ''
      Evince is a document viewer for multiple document formats.  It
      currently supports PDF, PostScript, DjVu, TIFF and DVI.  The goal
      of Evince is to replace the multiple document viewers that exist
      on the GNOME Desktop with a single simple application.
    '';

    license = lib.licenses.gpl2Plus;
    platforms = platforms.linux;
<<<<<<< HEAD
    maintainers = teams.gnome.members ++ [ maintainers.vcunat ];
=======
    maintainers = teams.gnome.members;
>>>>>>> 211be6af
  };
}<|MERGE_RESOLUTION|>--- conflicted
+++ resolved
@@ -128,10 +128,6 @@
 
     license = lib.licenses.gpl2Plus;
     platforms = platforms.linux;
-<<<<<<< HEAD
-    maintainers = teams.gnome.members ++ [ maintainers.vcunat ];
-=======
     maintainers = teams.gnome.members;
->>>>>>> 211be6af
   };
 }