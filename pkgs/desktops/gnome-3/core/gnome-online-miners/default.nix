{ lib, stdenv
, fetchurl
, fetchpatch
, autoconf-archive
, autoreconfHook
, pkg-config
, glib
, gnome3
, libxml2
, libgdata
, grilo
, libzapojit
, grilo-plugins
, gnome-online-accounts
, libmediaart
, tracker
, gfbgraph
, librest
, libsoup
, json-glib
, gmp
, openssl
, dleyna-server
, wrapGAppsHook
}:

stdenv.mkDerivation rec {
  pname = "gnome-online-miners";
  version = "3.34.0";

  src = fetchurl {
    url = "mirror://gnome/sources/gnome-online-miners/${lib.versions.majorMinor version}/${pname}-${version}.tar.xz";
    sha256 = "1n2jz9i8a42zwxx5h8j2gdy6q1vyydh4vl00r0al7w8jzdh24p44";
  };

  patches = [
    # Fix use after free
    # https://gitlab.gnome.org/GNOME/gnome-online-miners/merge_requests/4
    (fetchpatch {
      url = "https://gitlab.gnome.org/GNOME/gnome-online-miners/commit/9eb57c6a8cd1a925c508646edae936eee0a8e46b.patch";
      sha256 = "O1GRnzs33I0mFzrNDFkTGiBKstq5krYg7fwj60367TA=";
    })

    # Port to Tracker 3
    # https://gitlab.gnome.org/GNOME/gnome-online-miners/merge_requests/3
    (fetchpatch {
      url = "https://gitlab.gnome.org/GNOME/gnome-online-miners/commit/2d3798252807cad9eb061ed2b37e35170c1a1daf.patch";
      sha256 = "hwrkxroMpTfOwJAPkYQFdDCroZ2qSsvOgDetrJDig20=";
    })
    (fetchpatch {
      url = "https://gitlab.gnome.org/GNOME/gnome-online-miners/commit/1548c0c527f0e4389047448d7d3b6cff55278c8e.patch";
      sha256 = "U9w81c9Kze7kv5KHeGqvDeSNHzSayVrUG0XYsYMa1sg=";
    })
    (fetchpatch {
      url = "https://gitlab.gnome.org/GNOME/gnome-online-miners/commit/941ebd8890c9ac4f75a1f58ccbea9731f46ad912.patch";
      sha256 = "JHtDlZ54/BlSiUA3ROHfCTtTKSin3g6JNm8NS6pYML8=";
    })
    (fetchpatch {
      url = "https://gitlab.gnome.org/GNOME/gnome-online-miners/commit/d1681a64bc3f65894af2549e3ba2bffbaf6f539a.patch";
      sha256 = "9ZEatz5I81UAnjS1qCGWYDQQOxg/qp9Tg3xG/a+3goc=";
    })
    (fetchpatch {
      url = "https://gitlab.gnome.org/GNOME/gnome-online-miners/commit/3d2af8785c84d6e50d8a8e6a2569a4b709184e94.patch";
      sha256 = "7bdUE2k6g3Z8sdGYEb6pUm1/wbKDe4BHbylXUzfuTG0=";
    })
  ];

  nativeBuildInputs = [
    # patch changes configure.ac
    autoconf-archive
    autoreconfHook

    pkg-config
    wrapGAppsHook
  ];

  buildInputs = [
    glib
    libgdata
    libxml2
    libsoup
    gmp
    openssl
    grilo
    libzapojit
    grilo-plugins
    gnome-online-accounts
    libmediaart
    tracker
    gfbgraph
    json-glib
    librest
    dleyna-server
  ];

  NIX_CFLAGS_COMPILE = [
    "-Wno-error=format-security" # https://gitlab.gnome.org/GNOME/gnome-online-miners/merge_requests/3/diffs#note_942747
  ];

  enableParallelBuilding = true;

  passthru = {
    updateScript = gnome3.updateScript {
      packageName = "gnome-online-miners";
      attrPath = "gnome3.gnome-online-miners";
    };
  };

  meta = with lib; {
    homepage = "https://wiki.gnome.org/Projects/GnomeOnlineMiners";
    description = "A set of crawlers that go through your online content and index them locally in Tracker";
    maintainers = teams.gnome.members;
<<<<<<< HEAD
    license = licenses.gpl2;
=======
    license = licenses.gpl2Plus;
>>>>>>> 211be6af
    platforms = platforms.linux;
  };
}<|MERGE_RESOLUTION|>--- conflicted
+++ resolved
@@ -110,11 +110,7 @@
     homepage = "https://wiki.gnome.org/Projects/GnomeOnlineMiners";
     description = "A set of crawlers that go through your online content and index them locally in Tracker";
     maintainers = teams.gnome.members;
-<<<<<<< HEAD
-    license = licenses.gpl2;
-=======
     license = licenses.gpl2Plus;
->>>>>>> 211be6af
     platforms = platforms.linux;
   };
 }