{ fetchurl, stdenv, pkgconfig, gnome3, python3, dconf
, intltool, libsoup, libxml2, libsecret, icu, sqlite
, p11-kit, db, nspr, nss, libical, gperf, makeWrapper, valaSupport ? true
<<<<<<< HEAD
, vala, cmake, kerberos, openldap, webkitgtk, libaccounts-glib, json-glib }:

stdenv.mkDerivation rec {
  name = "evolution-data-server-${version}";
  version = "3.26.3";

  src = fetchurl {
    url = "mirror://gnome/sources/evolution-data-server/${gnome3.versionBranch version}/${name}.tar.xz";
    sha256 = "63b1ae5f76be818862f455bf841b5ebb1ec3e1f4df6d3a16dc2be348b7e0a1c5";
=======
, vala, cmake, ninja, kerberos, openldap, webkitgtk, libaccounts-glib, json-glib }:

stdenv.mkDerivation rec {
  name = "evolution-data-server-${version}";
  version = "3.26.6";

  src = fetchurl {
    url = "mirror://gnome/sources/evolution-data-server/${gnome3.versionBranch version}/${name}.tar.xz";
    sha256 = "1v0hwlrlm23bz5dmamdavm771f4gs64fyq82argrc0nwgn2a2fp4";
>>>>>>> da86dadb
  };

  passthru = {
    updateScript = gnome3.updateScript { packageName = "evolution-data-server"; };
  };

  nativeBuildInputs = [
    cmake ninja pkgconfig intltool python3 gperf makeWrapper
  ] ++ stdenv.lib.optional valaSupport vala;
  buildInputs = with gnome3; [
    glib libsoup libxml2 gtk gnome-online-accounts
    gcr p11-kit libgweather libgdata libaccounts-glib json-glib
    icu sqlite kerberos openldap webkitgtk
  ];

  propagatedBuildInputs = [ libsecret nss nspr libical db ];

  # uoa irrelevant for now
  cmakeFlags = [
    "-DENABLE_UOA=OFF"
  ] ++ stdenv.lib.optionals valaSupport [
    "-DENABLE_VALA_BINDINGS=ON"
    "-DENABLE_INTROSPECTION=ON"
    "-DCMAKE_SKIP_BUILD_RPATH=OFF"
  ];

  enableParallelBuilding = true;

  preFixup = ''
    for f in $(find $out/libexec/ -type f -executable); do
      wrapProgram "$f" \
        --prefix XDG_DATA_DIRS : "$GSETTINGS_SCHEMAS_PATH" \
        --prefix GIO_EXTRA_MODULES : "${stdenv.lib.getLib dconf}/lib/gio/modules"
    done
  '';

  meta = with stdenv.lib; {
    license = licenses.lgpl2;
    maintainers = gnome3.maintainers;
    platforms = platforms.linux;
  };
}<|MERGE_RESOLUTION|>--- conflicted
+++ resolved
@@ -1,17 +1,6 @@
 { fetchurl, stdenv, pkgconfig, gnome3, python3, dconf
 , intltool, libsoup, libxml2, libsecret, icu, sqlite
 , p11-kit, db, nspr, nss, libical, gperf, makeWrapper, valaSupport ? true
-<<<<<<< HEAD
-, vala, cmake, kerberos, openldap, webkitgtk, libaccounts-glib, json-glib }:
-
-stdenv.mkDerivation rec {
-  name = "evolution-data-server-${version}";
-  version = "3.26.3";
-
-  src = fetchurl {
-    url = "mirror://gnome/sources/evolution-data-server/${gnome3.versionBranch version}/${name}.tar.xz";
-    sha256 = "63b1ae5f76be818862f455bf841b5ebb1ec3e1f4df6d3a16dc2be348b7e0a1c5";
-=======
 , vala, cmake, ninja, kerberos, openldap, webkitgtk, libaccounts-glib, json-glib }:
 
 stdenv.mkDerivation rec {
@@ -21,7 +10,6 @@
   src = fetchurl {
     url = "mirror://gnome/sources/evolution-data-server/${gnome3.versionBranch version}/${name}.tar.xz";
     sha256 = "1v0hwlrlm23bz5dmamdavm771f4gs64fyq82argrc0nwgn2a2fp4";
->>>>>>> da86dadb
   };
 
   passthru = {
