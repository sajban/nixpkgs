{ fetchFromGitHub
, cinnamon-desktop
, colord
, glib
, gsettings-desktop-schemas
, gtk3
, lcms2
, libcanberra-gtk3
, libgnomekbd
, libnotify
, libxklavier
, wrapGAppsHook
, pkg-config
, pulseaudio
, lib, stdenv
, systemd
, upower
, dconf
, cups
, polkit
, librsvg
, libwacom
, xf86_input_wacom
, xorg
, fontconfig
, tzdata
, nss
, libgudev
, meson
, ninja
, dbus
, dbus-glib
}:

stdenv.mkDerivation rec {
  pname = "cinnamon-settings-daemon";
  version = "4.8.5";

  /* csd-power-manager.c:50:10: fatal error: csd-power-proxy.h: No such file or directory
   #include "csd-power-proxy.h"
            ^~~~~~~~~~~~~~~~~~~
  compilation terminated. */

  # but this occurs only sometimes, so disabling parallel building
  # also see https://github.com/linuxmint/cinnamon-settings-daemon/issues/248
  enableParallelBuilding = false;

  src = fetchFromGitHub {
    owner = "linuxmint";
    repo = pname;
    rev = version;
    hash = "sha256-PAWVTjGFs8yKXgNQ2ucDnEDS+n7bp2n3lhGl9gHXfdQ=";
  };

  patches = [
    ./csd-backlight-helper-fix.patch
    ./use-sane-install-dir.patch
  ];

<<<<<<< HEAD
  env.NIX_CFLAGS_COMPILE = "-I${glib.dev}/include/gio-unix-2.0"; # TODO: https://github.com/NixOS/nixpkgs/issues/36468
=======
  mesonFlags = [ "-Dc_args=-I${glib.dev}/include/gio-unix-2.0" ];
>>>>>>> c51f3696

  buildInputs = [
    cinnamon-desktop
    colord
    gtk3
    glib
    gsettings-desktop-schemas
    lcms2
    libcanberra-gtk3
    libgnomekbd
    libnotify
    libxklavier
    pulseaudio
    systemd
    upower
    dconf
    cups
    polkit
    librsvg
    libwacom
    xf86_input_wacom
    xorg.libXext
    xorg.libX11
    xorg.libXi
    xorg.libXtst
    xorg.libXfixes
    fontconfig
    nss
    libgudev
    dbus
    dbus-glib
  ];

  nativeBuildInputs = [
    meson
    ninja
    wrapGAppsHook
    pkg-config
  ];

  outputs = [ "out" "dev" ];

  postPatch = ''
    sed "s|/usr/share/zoneinfo|${tzdata}/share/zoneinfo|g" -i plugins/datetime/system-timezone.h
  '';

  # So the polkit policy can reference /run/current-system/sw/bin/cinnamon-settings-daemon/csd-backlight-helper
  postFixup = ''
    mkdir -p $out/bin/cinnamon-settings-daemon
    ln -s $out/libexec/csd-backlight-helper $out/bin/cinnamon-settings-daemon/csd-backlight-helper
  '';

  meta = with lib; {
    homepage = "https://github.com/linuxmint/cinnamon-settings-daemon";
    description = "The settings daemon for the Cinnamon desktop";
    license = licenses.gpl2;
    platforms = platforms.linux;
    maintainers = [ maintainers.mkg20001 ];
  };
}<|MERGE_RESOLUTION|>--- conflicted
+++ resolved
@@ -57,11 +57,7 @@
     ./use-sane-install-dir.patch
   ];
 
-<<<<<<< HEAD
-  env.NIX_CFLAGS_COMPILE = "-I${glib.dev}/include/gio-unix-2.0"; # TODO: https://github.com/NixOS/nixpkgs/issues/36468
-=======
   mesonFlags = [ "-Dc_args=-I${glib.dev}/include/gio-unix-2.0" ];
->>>>>>> c51f3696
 
   buildInputs = [
     cinnamon-desktop
