--- conflicted
+++ resolved
@@ -162,6 +162,7 @@
         ";
       };
 
+      # !!! The mount option should not stay in /system/option.nix
       mount = mkOption {
         internal = true;
         default = pkgs.utillinuxng.override {
@@ -171,6 +172,7 @@
             paths = [
               pkgs.ntfs3g
               pkgs.mount_cifs
+              pkgs.nfsUtils
             ];
             pathsToLink = "/sbin";
           } + "/sbin";
@@ -428,2248 +430,8 @@
     # hardware
     (import ../upstart-jobs/pcmcia.nix)
 
-<<<<<<< HEAD
     # security
     (import ../system/nixos-security.nix)
-=======
-      hostKey = mkOption {
-        default = "/etc/lsh/host-key";
-        description = ''
-          Path to the server's private key.  Note that this key must
-          have been created, e.g., using "lsh-keygen --server |
-          lsh-writekey --server", so that you can run lshd.
-        '';
-      };
-
-      syslog = mkOption {
-        default = true;
-        description = ''Whether to enable syslog output.'';
-      };
-
-      passwordAuthentication = mkOption {
-        default = true;
-        description = ''Whether to enable password authentication.'';
-      };
-
-      publicKeyAuthentication = mkOption {
-        default = true;
-        description = ''Whether to enable public key authentication.'';
-      };
-
-      rootLogin = mkOption {
-        default = false;
-        description = ''Whether to enable remote root login.'';
-      };
-
-      loginShell = mkOption {
-        default = null;
-        description = ''
-          If non-null, override the default login shell with the
-          specified value.
-        '';
-        example = "/nix/store/xyz-bash-10.0/bin/bash10";
-      };
-
-      srpKeyExchange = mkOption {
-        default = false;
-        description = ''
-          Whether to enable SRP key exchange and user authentication.
-        '';
-      };
-
-      tcpForwarding = mkOption {
-        default = true;
-        description = ''Whether to enable TCP/IP forwarding.'';
-      };
-
-      x11Forwarding = mkOption {
-        default = true;
-        description = ''Whether to enable X11 forwarding.'';
-      };
-
-      subsystems = mkOption {
-        default = [ ["sftp" "${pkgs.lsh}/sbin/sftp-server"] ];
-        description = ''
-          List of subsystem-path pairs, where the head of the pair
-          denotes the subsystem name, and the tail denotes the path to
-          an executable implementing it.
-        '';
-      };
-    };
-
-    ntp = {
-
-      enable = mkOption {
-        default = true;
-        description = "
-          Whether to synchronise your machine's time using the NTP
-          protocol.
-        ";
-      };
-
-      servers = mkOption {
-        default = [
-          "0.pool.ntp.org"
-          "1.pool.ntp.org"
-          "2.pool.ntp.org"
-        ];
-        description = "
-          The set of NTP servers from which to synchronise.
-        ";
-      };
-
-    };
-
-    avahi = {
-
-      enable = mkOption {
-        default = false;
-        description = ''
-          Whether to run the Avahi daemon, which allows Avahi clients
-          to use Avahi's service discovery facilities and also allows
-          the local machine to advertise its presence and services
-          (through the mDNS responder implemented by `avahi-daemon').
-        '';
-      };
-
-      hostName = mkOption {
-        default = "nixos";  # XXX: Would be nice to use `networking.hostName'.
-        description = ''Host name advertised on the LAN.'';
-      };
-
-      browseDomains = mkOption {
-        default = [ "0pointer.de" "zeroconf.org" ];
-        description = ''
-          List of non-local DNS domains to be browsed.
-        '';
-      };
-
-      ipv4 = mkOption {
-        default = true;
-        description = ''Whether to use IPv4'';
-      };
-
-      ipv6 = mkOption {
-        default = false;
-        description = ''Whether to use IPv6'';
-      };
-
-      wideArea = mkOption {
-        default = true;
-        description = ''Whether to enable wide-area service discovery.'';
-      };
-
-      publishing = mkOption {
-        default = true;
-        description = ''Whether to allow publishing.'';
-      };
-
-      nssmdns = mkOption {
-        default = false;
-        description = ''
-          Whether to enable the mDNS NSS (Name Service Switch) plug-in.
-          Enabling it allows applications to resolve names in the `.local'
-          domain by transparently querying the Avahi daemon.
-
-          Warning: Currently, enabling this option breaks DNS lookups after
-          a `nixos-rebuild'.  This is because `/etc/nsswitch.conf' is
-          updated to use `nss-mdns' but `libnss_mdns' is not in
-          applications' `LD_LIBRARY_PATH'.  The next time `/etc/profile' is
-          sourced, it will set up an appropriate `LD_LIBRARY_PATH', though.
-        '';
-      };
-    };
-
-    bitlbee = {
-
-      enable = mkOption {
-        default = false;
-        description = ''
-          Whether to run the BitlBee IRC to other chat network gateway.
-          Running it allows you to access the MSN, Jabber, Yahoo! and ICQ chat
-          networks via an IRC client.
-        '';
-      };
-
-      interface = mkOption {
-        default = "127.0.0.1";
-        description = ''
-          The interface the BitlBee deamon will be listening to.  If `127.0.0.1',
-          only clients on the local host can connect to it; if `0.0.0.0', clients
-          can access it from any network interface.
-        '';
-      };
-
-      portNumber = mkOption {
-        default = 6667;
-        description = ''
-          Number of the port BitlBee will be listening to.
-        '';
-      };
-
-    };
-
-    gnunet = {
-    
-      enable = mkOption {
-        default = false;
-        description = ''
-          Whether to run the GNUnet daemon.  GNUnet is GNU's anonymous
-          peer-to-peer communication and file sharing framework.
-        '';
-      };
-
-      home = mkOption {
-        default = "/var/lib/gnunet";
-        description = ''
-          Directory where the GNUnet daemon will store its data.
-        '';
-      };
-
-      debug = mkOption {
-        default = false;
-        description = ''
-          When true, run in debug mode; gnunetd will not daemonize and
-          error messages will be written to stderr instead of a
-          logfile.
-        '';
-      };
-
-      logLevel = mkOption {
-        default = "ERROR";
-        example = "INFO";
-        description = ''
-          Log level of the deamon (see `gnunetd(1)' for details).
-        '';
-      };
-
-      hostLists = mkOption {
-        default = [
-          "http://gnunet.org/hostlist.php"
-          "http://gnunet.mine.nu:8081/hostlist"
-          "http://vserver1236.vserver-on.de/hostlist-074"
-        ];
-        description = ''
-          URLs of host lists.
-        '';
-      };
-
-
-      applications = mkOption {
-        default = [ "advertising" "getoption" "fs" "stats" "traffic" ];
-        example = [ "chat" "fs" ];
-        description = ''
-          List of GNUnet applications supported by the daemon.  Note that
-          `fs', which means "file sharing", is probably the one you want.
-        '';
-      };
-
-      transports = mkOption {
-        default = [ "udp" "tcp" "http" "nat" ];
-        example = [ "smtp" "http" ];
-        description = ''
-          List of transport methods used by the server.
-        '';
-      };
-
-      fileSharing = {
-        quota = mkOption {
-          default = 1024;
-          description = ''
-            Maximum file system usage (in MiB) for file sharing.
-          '';
-        };
-
-        activeMigration = mkOption {
-          default = false;
-          description = ''
-            Whether to allow active migration of content originating
-            from other nodes.
-          '';
-        };
-      };
-
-      load = {
-        maxNetDownBandwidth = mkOption {
-          default = 50000;
-          description = ''
-            Maximum bandwidth usage (in bits per second) for GNUnet
-            when downloading data.
-          '';
-        };
-
-        maxNetUpBandwidth = mkOption {
-          default = 50000;
-          description = ''
-            Maximum bandwidth usage (in bits per second) for GNUnet
-            when downloading data.
-          '';
-        };
-
-        hardNetUpBandwidth = mkOption {
-          default = 0;
-          description = ''
-            Hard bandwidth limit (in bits per second) when uploading
-            data.
-          '';
-        };
-
-        maxCPULoad = mkOption {
-          default = 100;
-          description = ''
-            Maximum CPU load (percentage) authorized for the GNUnet
-            daemon.
-          '';
-        };
-
-        interfaces = mkOption {
-          default = [ "eth0" ];
-          example = [ "wlan0" "eth1" ];
-          description = ''
-            List of network interfaces to use.
-          '';
-        };
-      };
-
-      extraOptions = mkOption {
-        default = "";
-        example = ''
-          [NETWORK]
-          INTERFACE = eth3
-        '';
-        description = ''
-          Additional options that will be copied verbatim in `gnunetd.conf'.
-          See `gnunetd.conf(5)' for details.
-        '';
-      };
-    };
-
-
-    xserver = {
-
-      enable = mkOption {
-        default = false;
-        description = "
-          Whether to enable the X server.
-        ";
-      };
-
-      autorun = mkOption {
-        default = true;
-        description = "
-          Switch to false to create upstart-job and configuration, 
-          but not run it automatically
-        ";
-      };
-
-      exportConfiguration = mkOption {
-        default = false;
-        description = "
-          Create /etc/X11/xorg.conf and a file with environment
-          variables
-        ";
-      };
-
-      tcpEnable = mkOption {
-        default = false;
-        description = "
-          Whether to enable TCP socket for the X server.
-        ";
-      };
-
-      resolutions = mkOption {
-        default = [{x = 1024; y = 768;} {x = 800; y = 600;} {x = 640; y = 480;}];
-        description = "
-          The screen resolutions for the X server.  The first element is the default resolution.
-        ";
-      };
-
-      videoDriver = mkOption {
-        default = "vesa";
-        example = "i810";
-        description = "
-          The name of the video driver for your graphics card.
-        ";
-      };
-
-      driSupport = mkOption {
-        default = false;
-        description = "
-          Whether to enable accelerated OpenGL rendering through the
-          Direct Rendering Interface (DRI).
-        ";
-      };
-
-      sessionType = mkOption {
-        default = "gnome";
-        example = "xterm";
-        description = "
-          The kind of session to start after login.  Current possibilies
-          are <literal>kde</literal> (which starts KDE),
-          <literal>gnome</literal> (which starts
-          <command>gnome-terminal</command>) and <literal>xterm</literal>
-          (which starts <command>xterm</command>).
-        ";
-      };
-
-      windowManager = mkOption {
-        default = "";
-        description = "
-          This option selects the window manager.  Available values are
-          <literal>twm</literal> (extremely primitive),
-          <literal>metacity</literal>, <literal>xmonad</literal>
-          and <literal>compiz</literal>.  If
-          left empty, the <option>sessionType</option> determines the
-          window manager, e.g., Metacity for Gnome, and
-          <command>kwm</command> for KDE.
-        ";
-      };
-
-      renderingFlag = mkOption {
-        default = "";
-        example = "--indirect-rendering";
-        description = "
-          Possibly pass --indierct-rendering to Compiz.
-        ";
-      };
-
-      sessionStarter = mkOption {
-        example = "${pkgs.xterm}/bin/xterm -ls";
-        description = "
-          The command executed after login and after the window manager
-          has been started.  Used if
-          <option>services.xserver.sessionType</option> is empty.
-        ";
-      };
-
-      startSSHAgent = mkOption {
-        default = true;
-        description = "
-          Whether to start the SSH agent when you log in.  The SSH agent
-          remembers private keys for you so that you don't have to type in
-          passphrases every time you make an SSH connection.  Use
-          <command>ssh-add</command> to add a key to the agent.
-        ";
-      };
-
-      slim = {
-
-        theme = mkOption {
-          default = null;
-          example = pkgs.fetchurl {
-            url = http://download.berlios.de/slim/slim-wave.tar.gz;
-            sha256 = "0ndr419i5myzcylvxb89m9grl2xyq6fbnyc3lkd711mzlmnnfxdy";
-          };
-          description = "
-            The theme for the SLiM login manager.  If not specified, SLiM's
-            default theme is used.  See <link
-            xlink:href='http://slim.berlios.de/themes01.php'/> for a
-            collection of themes.
-          ";
-        };
-
-        defaultUser = mkOption {
-          default = "";
-          example = "login";
-          description = "
-            The default user to load. If you put a username here you
-            get it automatically loaded into the username field, and
-            the focus is placed on the password.
-          ";
-        };
-
-        hideCursor = mkOption {
-          default = false;
-          example = true;
-          description = "
-            Hide the mouse cursor on the login screen.
-          ";
-        };
-      };
-
-      isClone = mkOption {
-        default = true;
-        example = false;
-        description = "
-          Whether to enable the X server clone mode for dual-head.
-        ";
-      };
-
-      synaptics = {
-        enable = mkOption {
-          default = false;
-          example = true;
-          description = "
-            Whether to replace mouse with touchpad.
-          ";
-        };
-        dev = mkOption {
-          default = "/dev/input/event0";
-          description = "
-            Event device for Synaptics touchpad.
-          ";
-        };
-        minSpeed = mkOption {
-          default = "0.06";
-          description = "Cursor speed factor for precision finger motion";
-        };
-        maxSpeed = mkOption {
-          default = "0.12";
-          description = "Cursor speed factor for highest-speed finger motion";
-        };
-	twoFingerScroll = mkOption {
-	  default = false;
-	  description = "Whether to enable two-finger drag-scrolling";
-	};
-      };
-
-      layout = mkOption {
-        default = "us";
-        description = "
-          Keyboard layout.
-        ";
-      };
-
-      xkbModel = mkOption {
-        default = "pc104";
-        example = "presario";
-        description = "
-          Keyboard model.
-        ";
-      };
-
-      xkbOptions = mkOption {
-        default = "";
-        example = "grp:caps_toggle, grp_led:scroll";
-        description = "
-          X keyboard options; layout switching goes here.
-        ";
-      };
-
-      useInternalAGPGART = mkOption {
-        default = "";
-        example = "no";
-        description = "
-          Just the wrapper for an xorg.conf option.
-        ";
-      };
-
-      extraDeviceConfig = mkOption {
-        default = "";
-        example = "VideoRAM 131072";
-        description = "
-          Just anything to add into Device section.
-        ";
-      };
-
-      extraMonitorSettings = mkOption {
-        default = "";
-        example = "HorizSync 28-49";
-        description = "
-          Just anything to add into Monitor section.
-        ";
-      };
-
-      extraDisplaySettings = mkOption {
-        default = "";
-        example = "Virtual 2048 2048";
-        description = "
-          Just anything to add into Display subsection (located in Screen section).
-        ";
-      };
- 
-      extraModules = mkOption {
-        default = "";
-        example = "
-          SubSection \"extmod\"
-          EndSubsection
-        ";
-        description = "
-          Just anything to add into Modules section.
-        ";
-      };
-
-      serverLayoutOptions = mkOption {
-        default = "";
-        example = "
-          Option \"AIGLX\" \"true\"
-        ";
-        description = "
-          Just anything to add into Monitor section.
-        ";
-      };
-
-      defaultDepth = mkOption {
-        default = 24;
-        example = 8;
-        description = "
-          Default colour depth.
-        ";
-      };
-      
-      useXFS = mkOption {
-        default = false;
-        example = "unix/:7100";
-        description = "
-          Way to access the X Font Server to use.
-        ";
-      };
-
-      tty = mkOption {
-        default = 7;
-        example = 9;
-        description = "
-          Virtual console for the X server.
-        ";
-      };
-
-      display = mkOption {
-        default = 0;
-        example = 1;
-        description = "
-          Display number for the X server.
-        ";
-      };
-
-      packageFun = mkOption {
-        default = pkgs.xorg;
-        merge = obsolete "option" backwardPkgsFunMerge;
-        description = "Obsolete: use 'package' instead.";
-      };
-
-      package = mkOption {
-        default = config.services.xserver.packageFun; # pkgs.xorg;
-        description = "
-          Alternative X.org package to use. For 
-          example, you can replace individual drivers.
-        ";
-      };
-
-      virtualScreen = mkOption {
-        default = null;
-	example = {
-	  x=2048;
-	  y=2048;
-	};
-	description = "
-	  Virtual screen size for Xrandr
-	";
-      };
-    };
-
-    ejabberd = {
-      enable = mkOption {
-        default = false;
-        description = "Whether to enable ejabberd server";
-      };
-            
-      spoolDir = mkOption {
-        default = "/var/lib/ejabberd";
-        description = "Location of the spooldir of ejabberd";
-      };
-      
-      logsDir = mkOption {
-        default = "/var/log/ejabberd";
-        description = "Location of the logfile directory of ejabberd";
-      };
-      
-      confDir = mkOption {
-        default = "/var/ejabberd";
-	description = "Location of the config directory of ejabberd";
-      };
-      
-      virtualHosts = mkOption {
-        default = "\"localhost\"";
-        description = "Virtualhosts that ejabberd should host. Hostnames are surrounded with doublequotes and separated by commas";
-      };
-    };
-
-    jboss = {
-      enable = mkOption {
-        default = false;
-        description = "Whether to enable jboss";
-      };
-
-      tempDir = mkOption {
-        default = "/tmp";
-        description = "Location where JBoss stores its temp files";
-      };
-      
-      logDir = mkOption {
-        default = "/var/log/jboss";
-        description = "Location of the logfile directory of JBoss";
-      };
-      
-      serverDir = mkOption {
-        description = "Location of the server instance files";
-        default = "/var/jboss/server";
-      };
-      
-      deployDir = mkOption {
-        description = "Location of the deployment files";
-        default = "/nix/var/nix/profiles/default/server/default/deploy/";
-      };
-      
-      libUrl = mkOption {
-        default = "file:///nix/var/nix/profiles/default/server/default/lib";
-        description = "Location where the shared library JARs are stored";
-      };
-      
-      user = mkOption {
-        default = "nobody";
-        description = "User account under which jboss runs.";
-      };
-      
-      useJK = mkOption {
-        default = false;
-        description = "Whether to use to connector to the Apache HTTP server";
-      };
-    };
-
-    tomcat = {
-      enable = mkOption {
-        default = false;
-        description = "Whether to enable Apache Tomcat";
-      };
-      
-      baseDir = mkOption {
-        default = "/var/tomcat";
-        description = "Location where Tomcat stores configuration files, webapplications and logfiles";
-      };
-      
-      user = mkOption {
-        default = "tomcat";
-        description = "User account under which Apache Tomcat runs.";
-      };      
-      
-      deployFrom = mkOption {
-        default = "";
-        description = "Location where webapplications are stored. Leave empty to use the baseDir.";
-      };
-      
-      javaOpts = mkOption {
-        default = "";
-        description = "Parameters to pass to the Java Virtual Machine which spawns Apache Tomcat";
-      };
-      
-      catalinaOpts = mkOption {
-        default = "";
-        description = "Parameters to pass to the Java Virtual Machine which spawns the Catalina servlet container";
-      };
-      
-      sharedLibFrom = mkOption {
-        default = "";
-        description = "Location where shared libraries are stored. Leave empty to use the baseDir.";
-      };
-      
-      commonLibFrom = mkOption {
-        default = "";
-        description = "Location where common libraries are stored. Leave empty to use the baseDir.";
-      };
-      
-      contextXML = mkOption {
-        default = "";
-        description = "Location of the context.xml to use. Leave empty to use the default.";
-      };
-    };
-
-    disnix = {
-      enable = mkOption {
-        default = false;
-        description = "Whether to enable Disnix";
-      };
-      
-      activateHook = mkOption {
-        default = "";
-        description = "Custom script or executable that activates services through Disnix";
-      };
-
-      deactivateHook = mkOption {
-        default = "";
-        description = "Custom script or executable that deactivates services through Disnix";
-      };      
-    };
-    
-    httpd = {
-    
-      enable = mkOption {
-        default = false;
-        description = "
-          Whether to enable the Apache httpd server.
-        ";
-      };
-
-      experimental = mkOption {
-        default = false;
-        description = "
-          Whether to use the new-style Apache configuration.
-        ";
-      };
-
-      extraConfig = mkOption {
-        default = "";
-        description = "
-          These configuration lines will be passed verbatim to the apache config
-        ";
-      };
-
-      extraModules = mkOption {
-        default = [];
-        example = [ "proxy_connect" { name = "php5_module"; path = "${pkgs.php}/modules/libphp5.so"; } ];
-        description = ''
-          Specifies additional Apache modules.  These can be specified
-          as a string in the case of modules distributed with Apache,
-          or as an attribute set specifying the
-          <varname>name</varname> and <varname>path</varname> of the
-          module.
-        '';
-      };
-
-      logPerVirtualHost = mkOption {
-        default = false;
-        description = "
-          If enabled, each virtual host gets its own
-          <filename>access_log</filename> and
-          <filename>error_log</filename>, namely suffixed by the
-          <option>hostName</option> of the virtual host.
-        ";
-      };
-
-      user = mkOption {
-        default = "wwwrun";
-        description = "
-          User account under which httpd runs.  The account is created
-          automatically if it doesn't exist.
-        ";
-      };
-
-      group = mkOption {
-        default = "wwwrun";
-        description = "
-          Group under which httpd runs.  The account is created
-          automatically if it doesn't exist.
-        ";
-      };
-
-      logDir = mkOption {
-        default = "/var/log/httpd";
-        description = "
-          Directory for Apache's log files.  It is created automatically.
-        ";
-      };
-
-      stateDir = mkOption {
-        default = "/var/run/httpd";
-        description = "
-          Directory for Apache's transient runtime state (such as PID
-          files).  It is created automatically.  Note that the default,
-          <filename>/var/run/httpd</filename>, is deleted at boot time.
-        ";
-      };
-
-      mod_php = mkOption {
-        default = false;
-        description = "Whether to enable the PHP module.";
-      };
-
-      mod_jk = {
-        enable = mkOption {
-          default = false;
-          description = "Whether to enable the Apache Tomcat connector.";
-        };
-        
-        applicationMappings = mkOption {
-          default = [];
-          description = "List of Java webapplications that should be mapped to the servlet container (Tomcat/JBoss)";
-        };
-      };
-
-      virtualHosts = mkOption {
-        default = [];
-        example = [
-          { hostName = "foo";
-            documentRoot = "/data/webroot-foo";
-          }
-          { hostName = "bar";
-            documentRoot = "/data/webroot-bar";
-          }
-        ];
-        description = ''
-          Specification of the virtual hosts served by Apache.  Each
-          element should be an attribute set specifying the
-          configuration of the virtual host.  The available options
-          are the non-global options permissible for the main host.
-        '';
-      };
-
-      subservices = {
-
-        # !!! remove this
-        subversion = {
-
-          enable = mkOption {
-            default = false;
-            description = "
-              Whether to enable the Subversion subservice in the webserver.
-            ";
-          };
-
-          notificationSender = mkOption {
-            default = "svn-server@example.org";
-            example = "svn-server@example.org";
-            description = "
-              The email address used in the Sender field of commit
-              notification messages sent by the Subversion subservice.
-            ";
-          };
-
-          userCreationDomain = mkOption {
-            default = "example.org"; 
-            example = "example.org";
-            description = "
-              The domain from which user creation is allowed.  A client can
-              only create a new user account if its IP address resolves to
-              this domain.
-            ";
-          };
-
-          autoVersioning = mkOption {
-            default = false;
-            description = "
-              Whether you want the Subversion subservice to support
-              auto-versioning, which enables Subversion repositories to be
-              mounted as read/writable file systems on operating systems that
-              support WebDAV.
-            ";
-          };
-          
-          dataDir = mkOption {
-            default = "/no/such/path/exists";
-            description = "
-              Place to put SVN repository.
-            ";
-          };
-
-          organization = {
-
-            name = mkOption {
-              default = null;
-              description = "
-                Name of the organization hosting the Subversion service.
-              ";
-            };
-
-            url = mkOption {
-              default = null;
-              description = "
-                URL of the website of the organization hosting the Subversion service.
-              ";
-            };
-
-            logo = mkOption {
-              default = null;
-              description = "
-                Logo the organization hosting the Subversion service.
-              ";
-            };
-
-          };
-
-        };
-
-      };
-
-    } // # Include the options shared between the main server and virtual hosts.
-    (import ../upstart-jobs/apache-httpd/per-server-options.nix {
-      inherit mkOption;
-      forMainServer = true;
-    });
-
-    vsftpd = {
-      enable = mkOption {
-        default = false;
-        description = "
-          Whether to enable the vsftpd FTP server.
-        ";
-      };
-      
-      anonymousUser = mkOption {
-        default = false;
-        description = "
-          Whether to enable the anonymous FTP user.
-        ";
-      };
-
-      localUsers = mkOption {
-        default = false;
-        description = "
-          Whether to enable FTP for the local users.
-        ";
-      };
-
-      writeEnable = mkOption {
-        default = false;
-        description = "
-          Whether any write activity is permitted to users.
-        ";
-      };
-
-      anonymousUploadEnable = mkOption {
-        default = false;
-        description = "
-          Whether any uploads are permitted to anonymous users.
-        ";
-      };
-
-      anonymousMkdirEnable = mkOption {
-        default = false;
-        description = "
-          Whether mkdir is permitted to anonymous users.
-        ";
-      };
-
-      chrootlocaluser = mkOption {
-        default = false;
-        description = "
-          Whether u can like out of ur home dir.
-        ";
-      };
-
-      userlistenable  = mkOption {
-        default = false;
-        description = "
-          Whether users are included.
-        ";
-      };
-
-      userlistdeny  = mkOption {
-        default = false;
-        description = "
-          Whether users are excluded.
-        ";
-      };
-
-    };
-    
-    printing = {
-
-      enable = mkOption {
-        default = false;
-        description = "
-          Whether to enable printing support through the CUPS daemon.
-        ";
-      };
-
-    };
-
-
-    dbus = {
-
-      enable = mkOption {
-        default = true;
-        description = "
-          Whether to start the D-Bus message bus daemon.  It is required
-          by the HAL service.
-        ";
-      };
-
-    };
-
-
-    hal = {
-
-      enable = mkOption {
-        default = true;
-        description = "
-          Whether to start the HAL daemon.
-        ";
-      };
-
-    };
-
-
-    udev = {
-
-      addFirmware = mkOption {
-        default = [];
-        example = ["/mnt/big-storage/firmware/"];
-        description = "
-          To specify firmware that is not too spread to ensure 
-          a package, or have an interactive process of extraction
-          and cannot be redistributed.
-        ";
-        merge = pkgs.lib.mergeListOption;
-      };
-
-      addUdevPkgs = mkOption {
-        default = [];
-        description = "
-          List of packages containing udev rules.
-        ";
-        merge = pkgs.lib.mergeListOption;
-      };
-      
-      sndMode = mkOption {
-        default = "0600";
-        example = "0666";
-        description = "
-          Permissions for /dev/snd/*, in case you have multiple 
-          logged in users or if the devices belong to root for 
-          some reason.
-        ";
-      };
-    };
-
-    consolekit = {
-    
-      enable = mkOption {
-        default = false;
-        description = "
-          Whether to start the ConsoleKit daemon.
-        ";
-      };
-          
-    };
-    
-    samba = {
-
-      enable = mkOption {
-        default = false;
-        description = "
-          Whether to enable the samba server. (to communicate with, and provide windows shares)
-        ";
-      };
-
-    };
-
-
-    gw6c = {
-
-      enable = mkOption {
-        default = false;
-        description = "
-          Whether to enable Gateway6 client (IPv6 tunnel).
-        ";
-      };
-
-      autorun = mkOption {
-        default = true;
-        description = "
-          Switch to false to create upstart-job and configuration, 
-          but not run it automatically
-        ";
-      };
-
-      username = mkOption {
-        default = "";
-        description = "
-          Your Gateway6 login name, if any.
-        ";
-      };
-
-      password = mkOption {
-        default = "";
-        description = "
-          Your Gateway6 password, if any.
-        ";
-      };
-
-      server = mkOption {
-        default = "anon.freenet6.net";
-        example = "broker.freenet6.net";
-        description = "
-          Used Gateway6 server.
-        ";
-      };
-
-      keepAlive = mkOption {
-        default = "30";
-        example = "2";
-        description = "
-          Gateway6 keep-alive period.
-        ";
-      };
-
-      everPing = mkOption {
-        default = "1000000";
-        example = "2";
-        description = "
-          Gateway6 manual ping period.
-        ";
-      };
-
-      waitPingableBroker = mkOption {
-        default = true;
-        example = false;
-        description = "
-          Whether to wait until tunnel broker returns ICMP echo.
-        ";
-      };
-
-    };
-
-
-    ircdHybrid = {
-
-      enable = mkOption {
-        default = false;
-        description = "
-          Enable IRCD.
-        ";
-      };
-
-      serverName = mkOption {
-        default = "hades.arpa";
-        description = "
-          IRCD server name.
-        ";
-      };
-
-      sid = mkOption {
-        default = "0NL";
-        description = "
-          IRCD server unique ID in a net of servers.
-        ";
-      };
-
-      description = mkOption {
-        default = "Hybrid-7 IRC server.";
-        description = "
-          IRCD server description.
-        ";
-      };
-
-      rsaKey = mkOption {
-        default = null;
-        example = /root/certificates/irc.key;
-        description = "
-          IRCD server RSA key. 
-        ";
-      };
-
-      certificate = mkOption {
-        default = null;
-        example = /root/certificates/irc.pem;
-        description = "
-          IRCD server SSL certificate. There are some limitations - read manual.
-        ";
-      };
-
-      adminEmail = mkOption {
-        default = "<bit-bucket@example.com>";
-        example = "<name@domain.tld>";
-        description = "
-          IRCD server administrator e-mail. 
-        ";
-      };
-
-      extraIPs = mkOption {
-        default = [];
-        example = ["127.0.0.1"];
-        description = "
-          Extra IP's to bind.
-        ";
-      };
-
-      extraPort = mkOption {
-        default = "7117";
-        description = "
-          Extra port to avoid filtering.
-        ";
-      };
-
-    };
-
-
-    xfs = {
-
-      enable = mkOption {
-        default = false;
-        description = "
-          Whether to enable the X Font Server.
-        ";
-      };
-
-    };
-
-
-    nagios = {
-
-      enable = mkOption {
-        default = false;
-        description = "
-          Whether to use <link
-          xlink:href='http://www.nagios.org/'>Nagios</link> to monitor
-          your system or network.
-        ";
-      };
-
-      objectDefs = mkOption {
-        description = "
-          A list of Nagios object configuration files that must define
-          the hosts, host groups, services and contacts for the
-          network that you want Nagios to monitor.
-        ";
-      };
-
-      plugins = mkOption {
-        default = [pkgs.nagiosPluginsOfficial pkgs.ssmtp];
-        description = "
-          Packages to be added to the Nagios <envar>PATH</envar>.
-          Typically used to add plugins, but can be anything.
-        ";
-      };
-
-      enableWebInterface = mkOption {
-        default = false;
-        description = "
-          Whether to enable the Nagios web interface.  You should also
-          enable Apache (<option>services.httpd.enable</option>).
-        ";
-      };
-
-      urlPath = mkOption {
-        default = "/nagios";
-        description = "
-          The URL path under which the Nagios web interface appears.
-          That is, you can access the Nagios web interface through
-          <literal>http://<replaceable>server</replaceable>/<replaceable>urlPath</replaceable></literal>.
-        ";
-      };
-
-    };
-
-    
-    mysql = {
-      enable = mkOption {
-        default = false;
-        description = "
-          Whether to enable the MySQL server.
-        ";
-      };
-      
-      port = mkOption {
-        default = "3306";
-        description = "Port of MySQL"; 
-      };
-      
-      user = mkOption {
-        default = "mysql";
-        description = "User account under which MySQL runs";
-      };
-      
-      dataDir = mkOption {
-        default = "/var/mysql";
-        description = "Location where MySQL stores its table files";
-      };
-      
-      logError = mkOption {
-        default = "/var/log/mysql_err.log";
-        description = "Location of the MySQL error logfile";
-      };
-      
-      pidDir = mkOption {
-        default = "/var/run/mysql";
-        description = "Location of the file which stores the PID of the MySQL server";
-      };
-    };
-
-    
-    postgresql = {
-      enable = mkOption {
-        default = false;
-        description = "
-          Whether to run PostgreSQL.
-        ";
-      };
-      port = mkOption {
-        default = "5432";
-        description = "
-          Port for PostgreSQL.
-        ";
-      };
-      logDir = mkOption {
-        default = "/var/log/postgresql";
-        description = "
-          Log directory for PostgreSQL.
-        ";
-      };
-      dataDir = mkOption {
-        default = "/var/db/postgresql";
-        description = "
-          Data directory for PostgreSQL.
-        ";
-      };
-      subServices = mkOption {
-        default = [];
-        description = "
-          Subservices list. As it is already implememnted, 
-          here is an interface...
-        ";
-      };
-      authentication = mkOption {
-        default = ''
-          # Generated file; do not edit!
-          local all all              ident sameuser
-          host  all all 127.0.0.1/32 md5
-          host  all all ::1/128      md5
-        '';
-        description = "
-          Hosts (except localhost), who you allow to connect.
-        ";
-      };
-      allowedHosts = mkOption {
-        default = [];
-        description = "
-          Hosts (except localhost), who you allow to connect.
-        ";
-      };
-      authMethod = mkOption {
-        default = " ident sameuser ";
-        description = "
-          How to authorize users. 
-          Note: ident needs absolute trust to all allowed client hosts.";
-      };
-    };
-
-    
-    openfire = {
-      enable = mkOption {
-        default = false;
-        description = "
-          Whether to enable OpenFire XMPP server.
-        ";
-      };
-      usePostgreSQL = mkOption {
-        default = true;
-        description = "
-          Whether you use PostgreSQL service for your storage back-end.
-        ";
-      };
-    };
-
-    
-    gpm = {
-      enable = mkOption {
-        default = false;
-        description = "
-          Whether to enable general purpose mouse daemon.
-        ";
-      };
-      protocol = mkOption {
-        default = "ps/2";
-        description = "
-          Mouse protocol to use.
-        ";
-      };
-    };
-
-
-    zabbixAgent = {
-
-      enable = mkOption {
-        default = false;
-        description = "
-          Whether to run the Zabbix monitoring agent on this machine.
-          It will send monitoring data to a Zabbix server.
-        ";
-      };
-
-      server = mkOption {
-        default = "127.0.0.1";
-        description = ''
-          The IP address or hostname of the Zabbix server to connect to.
-        '';
-      };
-
-    };
-    
-
-    zabbixServer = {
-      enable = mkOption {
-        default = false;
-        description = "
-          Whether to run the Zabbix server on this machine.
-        ";
-      };
-    };
-   
-    postfix = {
-      enable = mkOption {
-        default = false;
-        description ="
-          Whether to run the Postfix mail server.
-        ";
-      };
-      user = mkOption {
-        default = "postfix";
-        description = "
-          How to call postfix user (must be used only for postfix).
-        ";
-      };
-      group = mkOption {
-        default = "postfix";
-        description = "
-          How to call postfix group (must be used only for postfix).
-        ";
-      };
-      setgidGroup = mkOption {
-        default = "postdrop";
-        description = "
-          How to call postfix setgid group (for postdrop). Should 
-          be uniquely used group.
-        ";
-      };
-      networks = mkOption {
-        default = null;
-        example = ["192.168.0.1/24"];
-        description = "
-          Net masks for trusted - allowed to relay mail to third parties - 
-          hosts. Leave empty to use mynetworks_style configuration or use 
-          default (localhost-only).
-        ";
-      };
-      networksStyle = mkOption {
-        default = "";
-        description = "
-          Name of standard way of trusted network specification to use,
-          leave blank if you specify it explicitly or if you want to use 
-          default (localhost-only).
-        ";
-      };
-      hostname = mkOption {
-        default = "";
-        description ="
-          Hostname to use. Leave blank to use just the hostname of machine.
-          It should be FQDN.
-        ";
-      };
-      domain = mkOption {
-        default = "";
-        description ="
-          Domain to use. Leave blank to use hostname minus first component.
-        ";
-      };
-      origin = mkOption {
-        default = "";
-        description ="
-          Origin to use in outgoing e-mail. Leave blank to use hostname.
-        ";
-      };
-      destination = mkOption {
-        default = null;
-        example = ["localhost"];
-        description = "
-          Full (!) list of domains we deliver locally. Leave blank for 
-          acceptable Postfix default.
-        ";
-      };
-      relayDomains = mkOption {
-        default = null;
-        example = ["localdomain"];
-        description = "
-          List of domains we agree to relay to. Default is the same as 
-          destination.
-        ";
-      };
-      relayHost = mkOption {
-        default = "";
-        description = "
-          Mail relay for outbound mail.
-        ";
-      };
-      lookupMX = mkOption {
-        default = false;
-        description = "
-          Whether relay specified is just domain whose MX must be used.
-        ";
-      };
-      postmasterAlias = mkOption {
-        default = "root";
-        description = "
-          Who should receive postmaster e-mail.
-        ";
-      };
-      rootAlias = mkOption {
-        default = "";
-        description = "
-          Who should receive root e-mail. Blank for no redirection.
-        ";
-      };
-      extraAliases = mkOption {
-        default = "";
-        description = "
-          Additional entries to put verbatim into aliases file.
-        ";
-      };
-
-      sslCert = mkOption {
-        default = "";
-        description = "
-          SSL certificate to use.
-        ";
-      };
-      sslCACert = mkOption {
-        default = "";
-        description = "
-          SSL certificate of CA.
-        ";
-      };
-      sslKey = mkOption {
-        default = "";
-        description ="
-          SSL key to use.
-        ";
-      };
-
-      recipientDelimiter = mkOption {
-        default = "";
-        example = "+";
-        description = "
-          Delimiter for address extension: so mail to user+test can be handled by ~user/.forward+test
-        ";
-      };
-
-    };
-
-    dovecot = {
-      enable = mkOption {
-        default = false;
-        description = "Whether to enable dovecot POP3/IMAP server.";
-      };
-
-      user = mkOption {
-        default = "dovecot";
-        description = "dovecot user name";
-      };
-      group = mkOption {
-        default = "dovecot";
-        description = "dovecot group name";
-      };
-
-      sslServerCert = mkOption {
-        default = "";
-        description = "Server certificate";
-      };
-      sslCACert = mkOption {
-        default = "";
-        description = "CA certificate used by server certificate";
-      };
-      sslServerKey = mkOption {
-        default = "";
-        description = "Server key";
-      };
-    };
-
-    bind = {
-      enable = mkOption {
-        default = false;
-        description = "
-          Whether to enable BIND domain name server.
-        ";
-      };
-      cacheNetworks = mkOption {
-        default = ["127.0.0.0/24"];
-        description = "
-          What networks are allowed to use us as a resolver.
-        ";
-      };
-      blockedNetworks = mkOption {
-        default = [];
-        description = "
-          What networks are just blocked.
-        ";
-      };
-      zones = mkOption {
-        default = [];
-        description = "
-          List of zones we claim authority over.
-            master=false means slave server; slaves means addresses 
-           who may request zone transfer.
-        ";
-        example = [{
-          name = "example.com";
-          master = false;
-          file = "/var/dns/example.com";
-          masters = ["192.168.0.1"];
-          slaves = [];
-        }];
-      };
-    };
-
-  };
-
-  installer = {
-
-    nixpkgsURL = mkOption {
-      default = "";
-      example = http://nixos.org/releases/nix/nixpkgs-0.11pre7577;
-      description = "
-        URL of the Nixpkgs distribution to use when building the
-        installation CD.
-      ";
-    };
-
-    repos = {
-      nixos = mkOption {
-        default = [ { type  = "svn"; }  ];
-        example = [ { type = "svn"; url = "https://svn.nixos.org/repos/nix/nixos/branches/stdenv-updates"; target = "/etc/nixos/nixos-stdenv-updates"; }
-                    { type = "git"; initialize = ''git clone git://mawercer.de/nixos $target''; update = "git pull origin"; target = "/etc/nixos/nixos-git"; }
-                  ];
-        description = ''
-          The NixOS repository from which the system will be built.
-          <command>nixos-checkout</command> will update all working
-          copies of the given repositories,
-          <command>nixos-rebuild</command> will use the first item
-          which has the attribute <literal>default = true</literal>
-          falling back to the first item. The type defines the
-          repository tool added to the path. It also defines a "valid"
-          repository.  If the target directory already exists and it's
-          not valid it will be moved to the backup location
-          <filename><replaceable>dir</replaceable>-date</filename>.
-          For svn the default target and repositories are
-          <filename>/etc/nixos/nixos</filename> and
-          <filename>https://svn.nixos.org/repos/nix/nixos/trunk</filename>.
-          For git repositories update is called after initialization
-          when the repo is initialized.  The initialize code is run
-          from working directory dirname
-          <replaceable>target</replaceable> and should create the
-          directory
-          <filename><replaceable>dir</replaceable></filename>. (<command>git
-          clone url nixos/nixpkgs/services</command> should do) For
-          the executables used see <option>repoTypes</option>.
-        '';
-      };
-
-      nixpkgs = mkOption {
-        default = [ { type  = "svn"; }  ];
-        description = "same as <option>repos.nixos</option>";
-      };
-
-      services = mkOption {
-        default = [ { type  = "svn"; } ];
-        description = "same as <option>repos.nixos</option>";
-      };
-    };
-
-    repoTypes = mkOption {
-      default = {
-        svn = { valid = "[ -d .svn ]"; env = [ pkgs.coreutils pkgs.subversion ]; };
-        git = { valid = "[ -d .git ]"; env = [ pkgs.coreutils pkgs.git pkgs.gnused /*  FIXME: use full path to sed in nix-pull */ ]; };
-      };
-      description = ''
-        Defines, for each supported version control system
-        (e.g. <literal>git</literal>), the dependencies for the
-        mechanism, as well as a test used to determine whether a
-        directory is a checkout created by that version control
-        system.
-      '';
-    };
-
-    manifests = mkOption {
-      default = [http://nixos.org/releases/nixpkgs/channels/nixpkgs-unstable/MANIFEST];
-      example =
-        [ http://nixos.org/releases/nixpkgs/channels/nixpkgs-unstable/MANIFEST
-          http://nixos.org/releases/nixpkgs/channels/nixpkgs-stable/MANIFEST
-        ];
-      description = "
-        URLs of manifests to be downloaded when you run
-        <command>nixos-rebuild</command> to speed up builds.
-      ";
-    };
-
-  };
-
-
-  nix = {
-
-    maxJobs = mkOption {
-      default = 1;
-      example = 2;
-      description = "
-        This option defines the maximum number of jobs that Nix will try
-        to build in parallel.  The default is 1.  You should generally
-        set it to the number of CPUs in your system (e.g., 2 on a Athlon
-        64 X2).
-      ";
-    };
-
-    useChroot = mkOption {
-      default = false;
-      example = true;
-      description = "
-        If set, Nix will perform builds in a chroot-environment that it
-        will set up automatically for each build.  This prevents
-        impurities in builds by disallowing access to dependencies
-        outside of the Nix store.
-      ";
-    };
-
-    extraOptions = mkOption {
-      default = "";
-      example = "
-        gc-keep-outputs = true
-        gc-keep-derivations = true
-      ";
-      description = "
-        This option allows to append lines to nix.conf. 
-      ";
-    };
-
-    distributedBuilds = mkOption {
-      default = false;
-      description = "
-        Whether to distribute builds to the machines listed in
-        <option>nix.buildMachines</option>.
-      ";
-    };
-
-    buildMachines = mkOption {
-      example = [
-        { hostName = "voila.labs.cs.uu.nl";
-          sshUser = "nix";
-          sshKey = "/root/.ssh/id_buildfarm";
-          system = "powerpc-darwin";
-          maxJobs = 1;
-        }
-        { hostName = "linux64.example.org";
-          sshUser = "buildfarm";
-          sshKey = "/root/.ssh/id_buildfarm";
-          system = "x86_64-linux";
-          maxJobs = 2;
-        }
-      ];
-      description = "
-        This option lists the machines to be used if distributed
-        builds are enabled (see
-        <option>nix.distributedBuilds</option>).  Nix will perform
-        derivations on those machines via SSh by copying the inputs to
-        the Nix store on the remote machine, starting the build, then
-        copying the output back to the local Nix store.  Each element
-        of the list should be an attribute set containing the
-        machine's host name (<varname>hostname</varname>), the user
-        name to be used for the SSH connection
-        (<varname>sshUser</varname>), the Nix system type
-        (<varname>system</varname>, e.g.,
-        <literal>\"i686-linux\"</literal>), the maximum number of jobs
-        to be run in parallel on that machine
-        (<varname>maxJobs</varname>), and the path to the SSH private
-        key to be used to connect (<varname>sshKey</varname>).  The
-        SSH private key should not have a passphrase, and the
-        corresponding public key should be added to
-        <filename>~<replaceable>sshUser</replaceable>/authorized_keys</filename>
-        on the remote machine.
-      ";
-    };
-
-    proxy = mkOption {
-        default = "";
-	description = "
-	  This option specifies the proxy to use for fetchurl. The real effect 
-	  is just exporting http_proxy, https_proxy and ftp_proxy with that
-	  value.
-	";
-	example = "http://127.0.0.1:3128";
-    };
-
-  };
-
-
-  security = {
-
-    setuidPrograms = mkOption {
-      default = [
-        "passwd" "su" "crontab" "ping" "ping6"
-        "fusermount" "wodim" "cdrdao" "growisofs"
-      ];
-      description = "
-        Only the programs from system path listed her will be made setuid root
-        (through a wrapper program).  It's better to set
-        <option>security.extraSetuidPrograms</option>.
-      ";
-    };
-
-    extraSetuidPrograms = mkOption {
-      default = [];
-      example = ["fusermount"];
-      description = "
-        This option lists additional programs that must be made setuid
-        root.
-      ";
-    };
-
-    setuidOwners = mkOption {
-      default = [];
-      example = [{
-        program = "sendmail";
-        owner = "nodody";
-        group = "postdrop";
-        setuid = false;
-        setgid = true;
-      }];
-      description = ''
-        List of non-trivial setuid programs from system path, like Postfix sendmail. Default 
-        should probably be nobody:nogroup:false:false - if you are bothering
-        doing anything with a setuid program, "root.root u+s g-s" is not what
-        you are aiming at..
-      '';
-    };
-
-    seccureKeys = {
-      public = mkOption {
-        default = /var/elliptic-keys/public;
-        description = "
-          Public key. Make it path argument, so it is copied into store and
-          hashed. 
-
-          The key is used to encrypt Gateway 6 configuration in store, as it
-          contains a password for external service. Unfortunately, 
-          derivation file should be protected by other means. For example, 
-          nix-http-export.cgi will happily export any non-derivation path,
-          but not a derivation.
-        ";
-      };
-      private = mkOption {
-        default = "/var/elliptic-keys/private";
-        description = "
-          Private key. Make it string argument, so it is not copied into store.
-        ";
-      };
-    };
-
-    sudo = {
-
-      enable = mkOption {
-        default = true;
-        description = "
-          Whether to enable the <command>sudo</command> command, which
-          allows non-root users to execute commands as root.
-        ";
-      };
-
-      configFile = mkOption {
-        default = "
-# WARNING: do not edit this file directly or with \"visudo\".  Instead,
-# edit the source file in /etc/nixos/nixos/etc/sudoers.
-
-# \"root\" is allowed to do anything.
-root        ALL=(ALL) SETENV: ALL
-
-# Users in the \"wheel\" group can do anything.
-%wheel      ALL=(ALL) SETENV: ALL
-        ";
-        description = "
-          This string contains the contents of the
-          <filename>sudoers</filename> file.  If syntax errors are
-          detected in this file, the NixOS configuration will fail to
-          build. 
-        ";
-      };
-
-    };
-
-  };
-
-
-  users = {
-
-    extraUsers = mkOption {
-      default = [];
-      example = [
-        { name = "alice";
-          uid = 1234;
-          description = "Alice";
-          home = "/home/alice";
-          createHome = true;
-          group = "users";
-          extraGroups = ["wheel"];
-          shell = "/bin/sh";
-        }
-      ];
-      description = "
-        Additional user accounts to be created automatically by the system.
-      ";
-    };
-
-    extraGroups = mkOption {
-      default = [];
-      example = [
-        { name = "students";
-          gid = 1001;
-        }
-      ];
-      description = "
-        Additional groups to be created automatically by the system.
-      ";
-    };
-
-    ldap = {
-
-      enable = mkOption {
-        default = false;
-        description = "
-          Whether to enable authentication against an LDAP server.
-        ";
-      };
-
-      server = mkOption {
-        example = "ldap://ldap.example.org/";
-        description = "
-          The URL of the LDAP server.
-        ";
-      };
-
-      base = mkOption {
-        example = "dc=example,dc=org";
-        description = "
-          The distinguished name of the search base.
-        ";
-      };
-
-      useTLS = mkOption {
-        default = false;
-        description = "
-          If enabled, use TLS (encryption) over an LDAP (port 389)
-          connection.  The alternative is to specify an LDAPS server (port
-          636) in <option>users.ldap.server</option> or to forego
-          security.
-        ";
-      };
-
-    };
-
-  };
-
-
-  fonts = {
-
-    enableFontConfig = mkOption { # !!! should be enableFontconfig
-      default = true;
-      description = "
-        If enabled, a Fontconfig configuration file will be built
-        pointing to a set of default fonts.  If you don't care about
-        running X11 applications or any other program that uses
-        Fontconfig, you can turn this option off and prevent a
-        dependency on all those fonts.
-      ";
-    };
-
-    enableGhostscriptFonts = mkOption {
-      default = false;
-      description = "
-        Whether to add the fonts provided by Ghostscript (such as
-        various URW fonts and the ``Base-14'' Postscript fonts) to the
-        list of system fonts, making them available to X11
-        applications.
-      ";
-    };
-
-    enableFontDir = mkOption {
-      default = false;
-      description = "
-        Whether to create a directory with links to all fonts in share - 
-        so user can configure vncserver script one time (I mean per-user 
-        vncserver, so global service is not a good solution).
-      ";
-    };
-
-    extraFonts = mkOption {
-      default = [];
-      merge = backwardPkgsFunListMerge;
-      description = "
-        Function, returning list of additional fonts.
-      ";
-    };
-
-    enableCoreFonts = mkOption {
-      default = true;
-      description = "
-        Whether to include MS Core Fonts (redistributable, but only verbatim).
-      ";
-    };
-
-  };
-
-
-  sound = {
-
-    enable = mkOption {
-      default = true;
-      description = "
-        Whether to enable ALSA sound.
-      ";
-    };
-
-  };
-
-
-  i18n = {
-
-    defaultLocale = mkOption {
-      default = "en_US.UTF-8";
-      example = "nl_NL.UTF-8";
-      description = "
-        The default locale.  It determines the language for program
-        messages, the format for dates and times, sort order, and so on.
-        It also determines the character set, such as UTF-8.
-      ";
-    };
-
-    consoleFont = mkOption {
-      default = "lat9w-16";
-      example = "LatArCyrHeb-16";
-      description = "
-        The font used for the virtual consoles.  Leave empty to use
-        whatever the <command>setfont</command> program considers the
-        default font.
-      ";
-    };
-
-    consoleKeyMap = mkOption {
-      default = "us";
-      example = "fr";
-      description = "
-        The keyboard mapping table for the virtual consoles.
-      ";
-    };
-
-  };
-
-
-  environment = {
-
-    pathsToLink = mkOption {
-      default = ["/bin" "/sbin" "/lib" "/share/man" "/share/info" "/man" "/info"];
-      example = ["/"];
-      description = "
-        Lists directories to be symlinked in `/var/run/current-system/sw'.
-      ";
-    };
-
-    cleanStart = mkOption {
-      default = false;
-      example = true;
-      description = "
-        There are some times when you want really small system for specific 
-        purpose and do not want default package list. Setting 
-        <varname>cleanStart</varname> to <literal>true</literal> allows you 
-        to create a system with empty path - only extraPackages will be 
-        included.
-      ";
-    };
-
-    extraPackages = mkOption {
-      default = [];
-      example = [pkgs.firefox pkgs.thunderbird];
-      merge = backwardPkgsFunListMerge;
-      description = "
-        This option allows you to add additional packages to the system
-        path.  These packages are automatically available to all users,
-        and they are automatically updated every time you rebuild the
-        system configuration.  (The latter is the main difference with
-        installing them in the default profile,
-        <filename>/nix/var/nix/profiles/default</filename>.  The value
-        of this option must be a function that returns a list of
-        packages.  The function will be called with the Nix Packages
-        collection as its argument for convenience.
-      ";
-    };
-
-    # should be moved to etc/default.nix
-    etc = mkOption {
-      default = [];
-      example = [
-        { source = "/nix/store/.../etc/dir/file.conf.example";
-          target = "dir/file.conf";
-          mode = "0440";
-        }
-      ];
-      description = "
-        List of files that have to be linked in /etc.
-      ";
-    };
-
-    nix = mkOption {
-      default = pkgs.nixUnstable;
-      example = pkgs.nixCustomFun /root/nix.tar.gz;
-      merge = backwardPkgsFunMerge;
-      description = "
-        Use non-default Nix easily. Be careful, though, not to break everything.
-      ";
-    };
-
-    checkConfigurationOptions = mkOption {
-      default = true;
-      example = false;
-      description = "
-        If all configuration options must be checked. Non-existing options fail build.
-      ";
-    };
-
-    unixODBCDrivers = mkOption {
-      default = pkgs : [];
-      example = "pkgs : map (x : x.ini) (with pkgs.unixODBCDrivers; [ mysql psql psqlng ] )";
-      description = "specifies unix odbc drivers to be registered at /etc/odbcinst.ini";
-    };
-
-  };
-
-    
-  powerManagement = {
-    
-    enable = mkOption {
-      default = false;
-      description = "
-        Whether to enable power management.
-      ";
-    };
-
-  };
-  
-
-  nesting = {
-    children = mkOption {
-      default = [];
-      description = "
-        Additional configurations to build.
-      ";
-    };
-  };
-
-
-  kde = {
-
-    extraPackages = mkOption {
-      default = [];
-      merge = backwardPkgsFunListMerge;
-      description = ''
-        Additional KDE packages to be used when
-        <option>services.xserver.sessionType</option> is
-        <literal>"kde"</literal> or <literal>"kde4"</literal>.
-        By default, you only get the KDE base packages.
-      '';
-    };
-  
-  };
-
-  
-  passthru = mkOption {
-    default = {};
-    description = "
-      Additional parameters. Ignored. When you want to be sure that 
-      /etc/nixos/nixos -A config.passthru.* is that same thing the 
-      system rebuild will use.
-    ";
-  };
-
-  
-  require = [
-    # newtworking
-    (import ../upstart-jobs/dhclient.nix)
-
-    # hardware
-    (import ../upstart-jobs/pcmcia.nix)
->>>>>>> d9b6234e
 
     # services
     (import ../upstart-jobs/avahi-daemon.nix)
@@ -2682,6 +444,7 @@
     (import ../upstart-jobs/zabbix-agent.nix)
     (import ../upstart-jobs/zabbix-server.nix)
     (import ../upstart-jobs/disnix.nix)
+    (import ../upstart-jobs/consolekit.nix)
     (import ../upstart-jobs/cron.nix)
     (import ../upstart-jobs/fcron.nix)
     (import ../upstart-jobs/cron/locate.nix)
