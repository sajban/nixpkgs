{ config, pkgs, ... }:

with pkgs.lib;

let

  cfg  = config.services.openssh;
  cfgc = config.programs.ssh;

  nssModulesPath = config.system.nssModules.path;

  permitRootLoginCheck = v:
    v == "yes" ||
    v == "without-password" ||
    v == "forced-commands-only" ||
    v == "no";

  hostKeyTypeNames = {
    dsa1024  = "dsa";
    rsa1024  = "rsa";
    ecdsa521 = "ecdsa";
  };

  hostKeyTypeBits = {
    dsa1024  = 1024;
    rsa1024  = 1024;
    ecdsa521 = 521;
  };

  hktn = attrByPath [cfg.hostKeyType] (throw "unknown host key type `${cfg.hostKeyType}'") hostKeyTypeNames;
  hktb = attrByPath [cfg.hostKeyType] (throw "unknown host key type `${cfg.hostKeyType}'") hostKeyTypeBits;

  knownHosts = map (h: getAttr h cfg.knownHosts) (attrNames cfg.knownHosts);

  knownHostsFile = pkgs.writeText "ssh_known_hosts" (
    flip concatMapStrings knownHosts (h:
      "${concatStringsSep "," h.hostNames} ${builtins.readFile h.publicKeyFile}"
    )
  );

  userOptions = {

    openssh.authorizedKeys = {
      keys = mkOption {
        type = types.listOf types.string;
        default = [];
        description = ''
          A list of verbatim OpenSSH public keys that should be added to the
          user's authorized keys. The keys are added to a file that the SSH
          daemon reads in addition to the the user's authorized_keys file.
          You can combine the <literal>keys</literal> and
          <literal>keyFiles</literal> options.
        '';
      };

      keyFiles = mkOption {
        default = [];
        description = ''
          A list of files each containing one OpenSSH public key that should be
          added to the user's authorized keys. The contents of the files are
          read at build time and added to a file that the SSH daemon reads in
          addition to the the user's authorized_keys file. You can combine the
          <literal>keyFiles</literal> and <literal>keys</literal> options.
        '';
      };
    };

  };

<<<<<<< HEAD
  mkAuthkeyScript =
    let
      marker1 = "### NixOS auto-added key. Do not edit!";
      marker2 = "### NixOS will regenerate this file. Do not edit!";
      users = map (userName: getAttr userName config.users.extraUsers) (attrNames config.users.extraUsers);
      usersWithKeys = flip filter users (u:
        length u.openssh.authorizedKeys.keys != 0 || length u.openssh.authorizedKeys.keyFiles != 0
      );
      userLoop = flip concatMapStrings usersWithKeys (u:
        let
          authKeys = concatStringsSep "," u.openssh.authorizedKeys.keys;
          authKeyFiles = concatStrings (map (x: " ${x}") u.openssh.authorizedKeys.keyFiles);
          preserveExisting = if u.openssh.authorizedKeys.preserveExistingKeys then "true" else "false";
        in ''
          mkAuthKeysFile "${u.name}" "${authKeys}" "${authKeyFiles}" "${preserveExisting}"
        ''
      );
    in ''
      mkAuthKeysFile() {
        local userName="$1"
        local authKeys="$2"
        local authKeyFiles="$3"
        local preserveExisting="$4"

        eval homeDir=~$userName
        if ! [ -d "$homeDir" ]; then
          echo "User $userName does not exist"
          return
        fi
        if ! [ -d "$homeDir/.ssh" ]; then
          mkdir -v -m 700 "$homeDir/.ssh"
          chown "$userName":users "$homeDir/.ssh"
        fi
        local authKeysFile="$homeDir/.ssh/authorized_keys"
        touch "$authKeysFile"
        if [ "$preserveExisting" == false ]; then
          rm -f "$authKeysFile"
          echo "${marker2}" > "$authKeysFile"
        else
          sed -i '/${marker1}/ d' "$authKeysFile"
        fi
        IFS=,
        for f in $authKeys; do
          echo "$f ${marker1}" >> "$authKeysFile"
        done
        unset IFS
        for f in $authKeyFiles; do
          if [ -f "$f" ]; then
            echo "$(cat "$f") ${marker1}" >> "$authKeysFile"
          fi
        done
        chown "$userName" "$authKeysFile"
      }

      ${userLoop}
    '';
=======
  authKeysFiles = let
    mkAuthKeyFile = u: {
      target = "ssh/authorized_keys.d/${u.name}";
      mode = "0444";
      source = pkgs.writeText "${u.name}-authorized_keys" ''
        ${concatStringsSep "\n" u.openssh.authorizedKeys.keys}
        ${concatMapStrings (f: builtins.readFile f + "\n") u.openssh.authorizedKeys.keyFiles}
      '';
    };
    usersWithKeys = attrValues (flip filterAttrs config.users.extraUsers (n: u:
      length u.openssh.authorizedKeys.keys != 0 || length u.openssh.authorizedKeys.keyFiles != 0
    ));
  in map mkAuthKeyFile usersWithKeys;
>>>>>>> 78bd54ca

in

{

  ###### interface

  options = {

    services.openssh = {

      enable = mkOption {
        default = false;
        description = ''
          Whether to enable the OpenSSH secure shell daemon, which
          allows secure remote logins.
        '';
      };

      forwardX11 = mkOption {
        default = cfgc.setXAuthLocation;
        description = ''
          Whether to allow X11 connections to be forwarded.
        '';
      };

      allowSFTP = mkOption {
        default = true;
        description = ''
          Whether to enable the SFTP subsystem in the SSH daemon.  This
          enables the use of commands such as <command>sftp</command> and
          <command>sshfs</command>.
        '';
      };

      permitRootLogin = mkOption {
        default = "without-password";
        check = permitRootLoginCheck;
        description = ''
          Whether the root user can login using ssh. Valid values are
          <literal>yes</literal>, <literal>without-password</literal>,
          <literal>forced-commands-only</literal> or
          <literal>no</literal>.
        '';
      };

      gatewayPorts = mkOption {
        default = "no";
        description = ''
          Specifies whether remote hosts are allowed to connect to
          ports forwarded for the client.  See
          <citerefentry><refentrytitle>sshd_config</refentrytitle>
          <manvolnum>5</manvolnum></citerefentry>.
        '';
      };

      ports = mkOption {
        default = [22];
        description = ''
          Specifies on which ports the SSH daemon listens.
        '';
      };

      usePAM = mkOption {
        default = true;
        description = ''
          Specifies whether the OpenSSH daemon uses PAM to authenticate
          login attempts.
        '';
      };

      passwordAuthentication = mkOption {
        default = true;
        description = ''
          Specifies whether password authentication is allowed. Note
          that setting this value to <literal>false</literal> is most
          probably not going to have the desired effect unless
          <literal>usePAM</literal> is disabled as well.
        '';
      };

      challengeResponseAuthentication = mkOption {
        default = true;
        description = ''
          Specifies whether challenge/response authentication is allowed.
        '';
      };

      hostKeyType = mkOption {
        default = "dsa1024";
        description = ''
          Type of host key to generate (dsa1024/rsa1024/ecdsa521), if
          the file specified by <literal>hostKeyPath</literal> does not
          exist when the service starts.
        '';
      };

      hostKeyPath = mkOption {
        default = "/etc/ssh/ssh_host_${hktn}_key";
        description = ''
          Path to the server's private key. If there is no key file
          on this path, it will be generated when the service is
          started for the first time. Otherwise, the ssh daemon will
          use the specified key directly in-place.
        '';
      };

      authorizedKeysFiles = mkOption {
        default = [];
        description = "Files from with authorized keys are read.";
      };

      extraConfig = mkOption {
        default = "";
        description = "Verbatim contents of <filename>sshd_config</filename>.";
      };

      knownHosts = mkOption {
        default = {};
        type = types.loaOf types.optionSet;
        description = ''
          The set of system-wide known SSH hosts.
        '';
        example = [
          {
            hostNames = [ "myhost" "myhost.mydomain.com" "10.10.1.4" ];
            publicKeyFile = ./pubkeys/myhost_ssh_host_dsa_key.pub;
          }
          {
            hostNames = [ "myhost2" ];
            publicKeyFile = ./pubkeys/myhost2_ssh_host_dsa_key.pub;
          }
        ];
        options = {
          hostNames = mkOption {
            type = types.listOf types.string;
            default = [];
            description = ''
              A list of host names and/or IP numbers used for accessing
              the host's ssh service.
            '';
          };
          publicKeyFile = mkOption {
            description = ''
              The path to the public key file for the host. The public
              key file is read at build time and saved in the Nix store.
              You can fetch a public key file from a running SSH server
              with the <literal>ssh-keyscan</literal> command.
            '';
          };
        };
      };

    };

    users.extraUsers = mkOption {
      options = [ userOptions ];
    };

  };


  ###### implementation

  config = mkIf config.services.openssh.enable {

    users.extraUsers = singleton
      { name = "sshd";
        uid = config.ids.uids.sshd;
        description = "SSH privilege separation user";
        home = "/var/empty";
      };

    environment.etc = authKeysFiles ++ [
      { source = "${pkgs.openssh}/etc/ssh/moduli";
        target = "ssh/moduli";
      }
      { source = knownHostsFile;
        target = "ssh/ssh_known_hosts";
      }
    ];

    boot.systemd.services."set-ssh-keys" =
      { description = "Update authorized SSH keys";

        wantedBy = [ "multi-user.target" ];

        script = mkAuthkeyScript;

        serviceConfig.Type = "oneshot";
        serviceConfig.RemainAfterExit = true;
      };

<<<<<<< HEAD
    boot.systemd.services.sshd =
      { description = "SSH Daemon";

        wantedBy = [ "multi-user.target" ];
        after = [ "set-ssh-keys.service" ];

        path = [ pkgs.openssh ];

        environment.LD_LIBRARY_PATH = nssModulesPath;
        environment.LOCALE_ARCHIVE = "/run/current-system/sw/lib/locale/locale-archive";
=======
        path = [ pkgs.openssh ];
>>>>>>> 78bd54ca

        preStart =
          ''
            mkdir -m 0755 -p /etc/ssh

            if ! test -f ${cfg.hostKeyPath}; then
                ssh-keygen -t ${hktn} -b ${toString hktb} -f ${cfg.hostKeyPath} -N ""
            fi
          '';

        serviceConfig =
          { ExecStart =
              "${pkgs.openssh}/sbin/sshd -h ${cfg.hostKeyPath} " +
              "-f ${pkgs.writeText "sshd_config" cfg.extraConfig}";
            Restart = "always";
            Type = "forking";
            KillMode = "process";
            PIDFile = "/run/sshd.pid";
          };
      };

    networking.firewall.allowedTCPPorts = cfg.ports;

<<<<<<< HEAD
    security.pam.services = optional cfg.usePAM { name = "sshd"; startSession = true; showMotd = true; };
=======
    services.openssh.authorizedKeysFiles =
      [ ".ssh/authorized_keys" ".ssh/authorized_keys2" "/etc/ssh/authorized_keys.d/%u" ];
>>>>>>> 78bd54ca

    services.openssh.extraConfig =
      ''
        PidFile /run/sshd.pid

        Protocol 2

        UsePAM ${if cfg.usePAM then "yes" else "no"}

        AddressFamily ${if config.networking.enableIPv6 then "any" else "inet"}
        ${concatMapStrings (port: ''
          Port ${toString port}
        '') cfg.ports}

        ${optionalString cfgc.setXAuthLocation ''
            XAuthLocation ${pkgs.xorg.xauth}/bin/xauth
        ''}

        ${if cfg.forwardX11 then ''
          X11Forwarding yes
        '' else ''
          X11Forwarding no
        ''}

        ${optionalString cfg.allowSFTP ''
          Subsystem sftp ${pkgs.openssh}/libexec/sftp-server
        ''}

        PermitRootLogin ${cfg.permitRootLogin}
        GatewayPorts ${cfg.gatewayPorts}
        PasswordAuthentication ${if cfg.passwordAuthentication then "yes" else "no"}
        ChallengeResponseAuthentication ${if cfg.challengeResponseAuthentication then "yes" else "no"}

<<<<<<< HEAD
        PrintMotd no # handled by pam_motd
=======
        AuthorizedKeysFile ${toString cfg.authorizedKeysFiles}
>>>>>>> 78bd54ca
      '';

    assertions = [{ assertion = if cfg.forwardX11 then cfgc.setXAuthLocation else true;
                    message = "cannot enable X11 forwarding without setting xauth location";}];

  };

}<|MERGE_RESOLUTION|>--- conflicted
+++ resolved
@@ -67,64 +67,6 @@
 
   };
 
-<<<<<<< HEAD
-  mkAuthkeyScript =
-    let
-      marker1 = "### NixOS auto-added key. Do not edit!";
-      marker2 = "### NixOS will regenerate this file. Do not edit!";
-      users = map (userName: getAttr userName config.users.extraUsers) (attrNames config.users.extraUsers);
-      usersWithKeys = flip filter users (u:
-        length u.openssh.authorizedKeys.keys != 0 || length u.openssh.authorizedKeys.keyFiles != 0
-      );
-      userLoop = flip concatMapStrings usersWithKeys (u:
-        let
-          authKeys = concatStringsSep "," u.openssh.authorizedKeys.keys;
-          authKeyFiles = concatStrings (map (x: " ${x}") u.openssh.authorizedKeys.keyFiles);
-          preserveExisting = if u.openssh.authorizedKeys.preserveExistingKeys then "true" else "false";
-        in ''
-          mkAuthKeysFile "${u.name}" "${authKeys}" "${authKeyFiles}" "${preserveExisting}"
-        ''
-      );
-    in ''
-      mkAuthKeysFile() {
-        local userName="$1"
-        local authKeys="$2"
-        local authKeyFiles="$3"
-        local preserveExisting="$4"
-
-        eval homeDir=~$userName
-        if ! [ -d "$homeDir" ]; then
-          echo "User $userName does not exist"
-          return
-        fi
-        if ! [ -d "$homeDir/.ssh" ]; then
-          mkdir -v -m 700 "$homeDir/.ssh"
-          chown "$userName":users "$homeDir/.ssh"
-        fi
-        local authKeysFile="$homeDir/.ssh/authorized_keys"
-        touch "$authKeysFile"
-        if [ "$preserveExisting" == false ]; then
-          rm -f "$authKeysFile"
-          echo "${marker2}" > "$authKeysFile"
-        else
-          sed -i '/${marker1}/ d' "$authKeysFile"
-        fi
-        IFS=,
-        for f in $authKeys; do
-          echo "$f ${marker1}" >> "$authKeysFile"
-        done
-        unset IFS
-        for f in $authKeyFiles; do
-          if [ -f "$f" ]; then
-            echo "$(cat "$f") ${marker1}" >> "$authKeysFile"
-          fi
-        done
-        chown "$userName" "$authKeysFile"
-      }
-
-      ${userLoop}
-    '';
-=======
   authKeysFiles = let
     mkAuthKeyFile = u: {
       target = "ssh/authorized_keys.d/${u.name}";
@@ -138,7 +80,6 @@
       length u.openssh.authorizedKeys.keys != 0 || length u.openssh.authorizedKeys.keyFiles != 0
     ));
   in map mkAuthKeyFile usersWithKeys;
->>>>>>> 78bd54ca
 
 in
 
@@ -321,31 +262,15 @@
       }
     ];
 
-    boot.systemd.services."set-ssh-keys" =
-      { description = "Update authorized SSH keys";
-
-        wantedBy = [ "multi-user.target" ];
-
-        script = mkAuthkeyScript;
-
-        serviceConfig.Type = "oneshot";
-        serviceConfig.RemainAfterExit = true;
-      };
-
-<<<<<<< HEAD
     boot.systemd.services.sshd =
       { description = "SSH Daemon";
 
         wantedBy = [ "multi-user.target" ];
-        after = [ "set-ssh-keys.service" ];
 
         path = [ pkgs.openssh ];
 
         environment.LD_LIBRARY_PATH = nssModulesPath;
         environment.LOCALE_ARCHIVE = "/run/current-system/sw/lib/locale/locale-archive";
-=======
-        path = [ pkgs.openssh ];
->>>>>>> 78bd54ca
 
         preStart =
           ''
@@ -369,12 +294,10 @@
 
     networking.firewall.allowedTCPPorts = cfg.ports;
 
-<<<<<<< HEAD
     security.pam.services = optional cfg.usePAM { name = "sshd"; startSession = true; showMotd = true; };
-=======
+
     services.openssh.authorizedKeysFiles =
       [ ".ssh/authorized_keys" ".ssh/authorized_keys2" "/etc/ssh/authorized_keys.d/%u" ];
->>>>>>> 78bd54ca
 
     services.openssh.extraConfig =
       ''
@@ -408,11 +331,9 @@
         PasswordAuthentication ${if cfg.passwordAuthentication then "yes" else "no"}
         ChallengeResponseAuthentication ${if cfg.challengeResponseAuthentication then "yes" else "no"}
 
-<<<<<<< HEAD
         PrintMotd no # handled by pam_motd
-=======
+
         AuthorizedKeysFile ${toString cfg.authorizedKeysFiles}
->>>>>>> 78bd54ca
       '';
 
     assertions = [{ assertion = if cfg.forwardX11 then cfgc.setXAuthLocation else true;
