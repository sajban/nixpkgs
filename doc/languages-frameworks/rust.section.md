---
title: Rust
author: Matthias Beyer
date: 2017-03-05
---

# Rust

To install the rust compiler and cargo put

```
rustc
cargo
```

into the `environment.systemPackages` or bring them into
scope with `nix-shell -p rustc cargo`.

For daily builds (beta and nightly) use either rustup from
nixpkgs or use the [Rust nightlies
overlay](#using-the-rust-nightlies-overlay).

## Compiling Rust applications with Cargo

Rust applications are packaged by using the `buildRustPackage` helper from `rustPlatform`:

```
rustPlatform.buildRustPackage rec {
  pname = "ripgrep";
  version = "11.0.2";

  src = fetchFromGitHub {
    owner = "BurntSushi";
    repo = pname;
    rev = version;
    sha256 = "1iga3320mgi7m853la55xip514a3chqsdi1a1rwv25lr9b1p7vd3";
  };

  cargoSha256 = "17ldqr3asrdcsh4l29m3b5r37r5d0b3npq1lrgjmxb6vlx6a36qh";

  meta = with stdenv.lib; {
    description = "A fast line-oriented regex search tool, similar to ag and ack";
    homepage = "https://github.com/BurntSushi/ripgrep";
    license = licenses.unlicense;
    maintainers = [ maintainers.tailhook ];
    platforms = platforms.all;
  };
}
```

`buildRustPackage` requires a `cargoSha256` attribute which is computed over
all crate sources of this package. Currently it is obtained by inserting a
fake checksum into the expression and building the package once. The correct
checksum can be then take from the failed build.

Per the instructions in the [Cargo Book](https://doc.rust-lang.org/cargo/guide/cargo-toml-vs-cargo-lock.html)
best practices guide, Rust applications should always commit the `Cargo.lock`
file in git to ensure a reproducible build. However, a few packages do not, and
Nix depends on this file, so if it missing you can use `cargoPatches` to apply
it in the `patchPhase`. Consider sending a PR upstream with a note to the
maintainer describing why it's important to include in the application.

The fetcher will verify that the `Cargo.lock` file is in sync with the `src`
attribute, and fail the build if not. It will also will compress the vendor
directory into a tar.gz archive.

### Building a crate for a different target

To build your crate with a different cargo `--target` simply specify the `target` attribute:

```nix
pkgs.rustPlatform.buildRustPackage {
  (...)
  target = "x86_64-fortanix-unknown-sgx";
}
```

<<<<<<< HEAD
### Running package tests

When using `buildRustPackage`, the `checkPhase` is enabled by default and runs
`cargo test` on the package to build. To make sure that we don't compile the
sources twice and to actually test the artifacts that will be used at runtime, 
the tests will be ran in the `release` mode by default.

However, in some cases the test-suite of a package doesn't work properly in the
`release` mode. For these situations, the mode for `checkPhase` can be changed like
so:

```nix
rustPlatform.buildRustPackage {
  /* ... */
  checkType = "debug";
}
```

Please note that the code will be compiled twice here: once in `release` mode
for the `buildPhase`, and again in `debug` mode for the `checkPhase`.

#### Tests relying on the structure of the `target/` directory

Some tests may rely on the structure of the `target/` directory. Those tests
are likely to fail because we use `cargo --target` during the build. This means that
the artifacts
[are stored in `target/<architecture>/release/`](https://doc.rust-lang.org/cargo/guide/build-cache.html),
rather than in `target/release/`.

This can only be worked around by patching the affected tests accordingly.

#### Disabling package-tests

In some instances, it may be necessary to disable testing altogether (with `doCheck = false;`):

* If no tests exist -- the `checkPhase` should be explicitly disabled to skip
  unnecessary build steps to speed up the build.
* If tests are highly impure (e.g. due to network usage).

There will obviously be some corner-cases not listed above where it's sensible to disable tests.
The above are just guidelines, and exceptions may be granted on a case-by-case basis.

However, please check if it's possible to disable a problematic subset of the
test suite and leave a comment explaining your reasoning.

### Building a package in `debug` mode

By default, `buildRustPackage` will use `release` mode for builds. If a package
should be built in `debug` mode, it can be configured like so:

```nix
rustPlatform.buildRustPackage {
  /* ... */
  buildType = "debug";
}
```

In this scenario, the `checkPhase` will be ran in `debug` mode as well.

### Custom `build`/`install`-procedures

Some packages may use custom scripts for building/installing, e.g. with a `Makefile`.
In these cases, it's recommended to override the `buildPhase`/`installPhase`/`checkPhase`.

Otherwise, some steps may fail because of the modified directory structure of `target/`.

=======
### Building a crate with an absent or out-of-date Cargo.lock file

`buildRustPackage` needs a `Cargo.lock` file to get all dependencies in the
source code in a reproducible way. If it is missing or out-of-date one can use
the `cargoPatches` attribute to update or add it.

```
{ lib, rustPlatform, fetchFromGitHub }:

rustPlatform.buildRustPackage rec {
  (...)
  cargoPatches = [
    # a patch file to add/update Cargo.lock in the source code
    ./add-Cargo.lock.patch
  ];
}
```

>>>>>>> 43f71029
## Compiling Rust crates using Nix instead of Cargo

### Simple operation

When run, `cargo build` produces a file called `Cargo.lock`,
containing pinned versions of all dependencies. Nixpkgs contains a
tool called `carnix` (`nix-env -iA nixos.carnix`), which can be used
to turn a `Cargo.lock` into a Nix expression.

That Nix expression calls `rustc` directly (hence bypassing Cargo),
and can be used to compile a crate and all its dependencies. Here is
an example for a minimal `hello` crate:


    $ cargo new hello
    $ cd hello
    $ cargo build
     Compiling hello v0.1.0 (file:///tmp/hello)
      Finished dev [unoptimized + debuginfo] target(s) in 0.20 secs
    $ carnix -o hello.nix --src ./. Cargo.lock --standalone
    $ nix-build hello.nix -A hello_0_1_0

Now, the file produced by the call to `carnix`, called `hello.nix`, looks like:

```
# Generated by carnix 0.6.5: carnix -o hello.nix --src ./. Cargo.lock --standalone
{ lib, stdenv, buildRustCrate, fetchgit }:
let kernel = stdenv.buildPlatform.parsed.kernel.name;
    # ... (content skipped)
in
rec {
  hello = f: hello_0_1_0 { features = hello_0_1_0_features { hello_0_1_0 = f; }; };
  hello_0_1_0_ = { dependencies?[], buildDependencies?[], features?[] }: buildRustCrate {
    crateName = "hello";
    version = "0.1.0";
    authors = [ "pe@pijul.org <pe@pijul.org>" ];
    src = ./.;
    inherit dependencies buildDependencies features;
  };
  hello_0_1_0 = { features?(hello_0_1_0_features {}) }: hello_0_1_0_ {};
  hello_0_1_0_features = f: updateFeatures f (rec {
        hello_0_1_0.default = (f.hello_0_1_0.default or true);
    }) [ ];
}
```

In particular, note that the argument given as `--src` is copied
verbatim to the source. If we look at a more complicated
dependencies, for instance by adding a single line `libc="*"` to our
`Cargo.toml`, we first need to run `cargo build` to update the
`Cargo.lock`. Then, `carnix` needs to be run again, and produces the
following nix file:

```
# Generated by carnix 0.6.5: carnix -o hello.nix --src ./. Cargo.lock --standalone
{ lib, stdenv, buildRustCrate, fetchgit }:
let kernel = stdenv.buildPlatform.parsed.kernel.name;
    # ... (content skipped)
in
rec {
  hello = f: hello_0_1_0 { features = hello_0_1_0_features { hello_0_1_0 = f; }; };
  hello_0_1_0_ = { dependencies?[], buildDependencies?[], features?[] }: buildRustCrate {
    crateName = "hello";
    version = "0.1.0";
    authors = [ "pe@pijul.org <pe@pijul.org>" ];
    src = ./.;
    inherit dependencies buildDependencies features;
  };
  libc_0_2_36_ = { dependencies?[], buildDependencies?[], features?[] }: buildRustCrate {
    crateName = "libc";
    version = "0.2.36";
    authors = [ "The Rust Project Developers" ];
    sha256 = "01633h4yfqm0s302fm0dlba469bx8y6cs4nqc8bqrmjqxfxn515l";
    inherit dependencies buildDependencies features;
  };
  hello_0_1_0 = { features?(hello_0_1_0_features {}) }: hello_0_1_0_ {
    dependencies = mapFeatures features ([ libc_0_2_36 ]);
  };
  hello_0_1_0_features = f: updateFeatures f (rec {
    hello_0_1_0.default = (f.hello_0_1_0.default or true);
    libc_0_2_36.default = true;
  }) [ libc_0_2_36_features ];
  libc_0_2_36 = { features?(libc_0_2_36_features {}) }: libc_0_2_36_ {
    features = mkFeatures (features.libc_0_2_36 or {});
  };
  libc_0_2_36_features = f: updateFeatures f (rec {
    libc_0_2_36.default = (f.libc_0_2_36.default or true);
    libc_0_2_36.use_std =
      (f.libc_0_2_36.use_std or false) ||
      (f.libc_0_2_36.default or false) ||
      (libc_0_2_36.default or false);
  }) [];
}
```

Here, the `libc` crate has no `src` attribute, so `buildRustCrate`
will fetch it from [crates.io](https://crates.io). A `sha256`
attribute is still needed for Nix purity.

### Handling external dependencies

Some crates require external libraries. For crates from
[crates.io](https://crates.io), such libraries can be specified in
`defaultCrateOverrides` package in nixpkgs itself.

Starting from that file, one can add more overrides, to add features
or build inputs by overriding the hello crate in a seperate file.

```
with import <nixpkgs> {};
((import ./hello.nix).hello {}).override {
  crateOverrides = defaultCrateOverrides // {
    hello = attrs: { buildInputs = [ openssl ]; };
  };
}
```

Here, `crateOverrides` is expected to be a attribute set, where the
key is the crate name without version number and the value a function.
The function gets all attributes passed to `buildRustCrate` as first
argument and returns a set that contains all attribute that should be
overwritten.

For more complicated cases, such as when parts of the crate's
derivation depend on the crate's version, the `attrs` argument of
the override above can be read, as in the following example, which
patches the derivation:

```
with import <nixpkgs> {};
((import ./hello.nix).hello {}).override {
  crateOverrides = defaultCrateOverrides // {
    hello = attrs: lib.optionalAttrs (lib.versionAtLeast attrs.version "1.0")  {
      postPatch = ''
        substituteInPlace lib/zoneinfo.rs \
          --replace "/usr/share/zoneinfo" "${tzdata}/share/zoneinfo"
      '';
    };
  };
}
```

Another situation is when we want to override a nested
dependency. This actually works in the exact same way, since the
`crateOverrides` parameter is forwarded to the crate's
dependencies. For instance, to override the build inputs for crate
`libc` in the example above, where `libc` is a dependency of the main
crate, we could do:

```
with import <nixpkgs> {};
((import hello.nix).hello {}).override {
  crateOverrides = defaultCrateOverrides // {
    libc = attrs: { buildInputs = []; };
  };
}
```

### Options and phases configuration

Actually, the overrides introduced in the previous section are more
general. A number of other parameters can be overridden:

- The version of rustc used to compile the crate:

  ```
  (hello {}).override { rust = pkgs.rust; };
  ```

- Whether to build in release mode or debug mode (release mode by
  default):

  ```
  (hello {}).override { release = false; };
  ```

- Whether to print the commands sent to rustc when building
  (equivalent to `--verbose` in cargo:

  ```
  (hello {}).override { verbose = false; };
  ```

- Extra arguments to be passed to `rustc`:

  ```
  (hello {}).override { extraRustcOpts = "-Z debuginfo=2"; };
  ```

- Phases, just like in any other derivation, can be specified using
  the following attributes: `preUnpack`, `postUnpack`, `prePatch`,
  `patches`, `postPatch`, `preConfigure` (in the case of a Rust crate,
  this is run before calling the "build" script), `postConfigure`
  (after the "build" script),`preBuild`, `postBuild`, `preInstall` and
  `postInstall`. As an example, here is how to create a new module
  before running the build script:

  ```
  (hello {}).override {
    preConfigure = ''
       echo "pub const PATH=\"${hi.out}\";" >> src/path.rs"
    '';
  };
  ```

### Features

One can also supply features switches. For example, if we want to
compile `diesel_cli` only with the `postgres` feature, and no default
features, we would write:

```
(callPackage ./diesel.nix {}).diesel {
  default = false;
  postgres = true;
}
```

Where `diesel.nix` is the file generated by Carnix, as explained above.


## Setting Up `nix-shell`
Oftentimes you want to develop code from within `nix-shell`. Unfortunately
`buildRustCrate` does not support common `nix-shell` operations directly
(see [this issue](https://github.com/NixOS/nixpkgs/issues/37945))
so we will use `stdenv.mkDerivation` instead.

Using the example `hello` project above, we want to do the following:
- Have access to `cargo` and `rustc`
- Have the `openssl` library available to a crate through it's _normal_
  compilation mechanism (`pkg-config`).

A typical `shell.nix` might look like:

```
with import <nixpkgs> {};

stdenv.mkDerivation {
  name = "rust-env";
  nativeBuildInputs = [
    rustc cargo

    # Example Build-time Additional Dependencies
    pkgconfig
  ];
  buildInputs = [
    # Example Run-time Additional Dependencies
    openssl
  ];

  # Set Environment Variables
  RUST_BACKTRACE = 1;
}
```

You should now be able to run the following:
```
$ nix-shell --pure
$ cargo build
$ cargo test
```

### Controlling Rust Version Inside `nix-shell`
To control your rust version (i.e. use nightly) from within `shell.nix` (or
other nix expressions) you can use the following `shell.nix`

```
# Latest Nightly
with import <nixpkgs> {};
let src = fetchFromGitHub {
      owner = "mozilla";
      repo = "nixpkgs-mozilla";
      # commit from: 2019-05-15
      rev = "9f35c4b09fd44a77227e79ff0c1b4b6a69dff533";
      sha256 = "18h0nvh55b5an4gmlgfbvwbyqj91bklf1zymis6lbdh75571qaz0";
   };
in
with import "${src.out}/rust-overlay.nix" pkgs pkgs;
stdenv.mkDerivation {
  name = "rust-env";
  buildInputs = [
    # Note: to use use stable, just replace `nightly` with `stable`
    latest.rustChannels.nightly.rust

    # Add some extra dependencies from `pkgs`
    pkgconfig openssl
  ];

  # Set Environment Variables
  RUST_BACKTRACE = 1;
}
```

Now run:
```
$ rustc --version
rustc 1.26.0-nightly (188e693b3 2018-03-26)
```

To see that you are using nightly.


## Using the Rust nightlies overlay

Mozilla provides an overlay for nixpkgs to bring a nightly version of Rust into scope.
This overlay can _also_ be used to install recent unstable or stable versions
of Rust, if desired.

To use this overlay, clone
[nixpkgs-mozilla](https://github.com/mozilla/nixpkgs-mozilla),
and create a symbolic link to the file
[rust-overlay.nix](https://github.com/mozilla/nixpkgs-mozilla/blob/master/rust-overlay.nix)
in the `~/.config/nixpkgs/overlays` directory.

    $ git clone https://github.com/mozilla/nixpkgs-mozilla.git
    $ mkdir -p ~/.config/nixpkgs/overlays
    $ ln -s $(pwd)/nixpkgs-mozilla/rust-overlay.nix ~/.config/nixpkgs/overlays/rust-overlay.nix

The latest version can be installed with the following command:

    $ nix-env -Ai nixos.latest.rustChannels.stable.rust

Or using the attribute with nix-shell:

    $ nix-shell -p nixos.latest.rustChannels.stable.rust

To install the beta or nightly channel, "stable" should be substituted by
"nightly" or "beta", or
use the function provided by this overlay to pull a version based on a
build date.

The overlay automatically updates itself as it uses the same source as
[rustup](https://www.rustup.rs/).<|MERGE_RESOLUTION|>--- conflicted
+++ resolved
@@ -75,7 +75,6 @@
 }
 ```
 
-<<<<<<< HEAD
 ### Running package tests
 
 When using `buildRustPackage`, the `checkPhase` is enabled by default and runs
@@ -142,7 +141,6 @@
 
 Otherwise, some steps may fail because of the modified directory structure of `target/`.
 
-=======
 ### Building a crate with an absent or out-of-date Cargo.lock file
 
 `buildRustPackage` needs a `Cargo.lock` file to get all dependencies in the
@@ -161,7 +159,6 @@
 }
 ```
 
->>>>>>> 43f71029
 ## Compiling Rust crates using Nix instead of Cargo
 
 ### Simple operation
