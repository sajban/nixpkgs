--- conflicted
+++ resolved
@@ -476,11 +476,7 @@
      <para>
       It's only for non-breaking mass-rebuild commits. That means it's not to
       be used for testing, and changes must have been well tested already.
-<<<<<<< HEAD
-      <link xlink:href="http://comments.gmane.org/gmane.linux.distributions.nixos/13447">Read
-=======
       <link xlink:href="https://web.archive.org/web/20160528180406/http://comments.gmane.org/gmane.linux.distributions.nixos/13447">Read
->>>>>>> ef779f83
       policy here</link>.
      </para>
     </listitem>
