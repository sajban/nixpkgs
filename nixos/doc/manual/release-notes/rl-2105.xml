--- conflicted
+++ resolved
@@ -564,9 +564,11 @@
    </listitem>
    <listitem>
     <para>
-<<<<<<< HEAD
      The <literal>kindlegen</literal> package is gone, because it is no longer supported or hosted by Amazon. Sadly, its replacement, Kindle Previewer, has no Linux support. However, there are other ways to generate MOBI files. See <link xlink:href="https://github.com/NixOS/nixpkgs/issues/96439">the discussion</link> for more info.
-=======
+    </para>
+   </listitem>
+   <listitem>
+    <para>
       The <package>apacheKafka</package> packages are now built with
       version-matched JREs. Versions 2.6 and above, the ones that recommend it,
       use jdk11, while versions below remain on jdk8. The NixOS service has
@@ -578,7 +580,6 @@
       have been removed. You should set your own according to the
       <link xlink:href="https://kafka.apache.org/documentation/#java">upstream documentation</link>
       for your Kafka version.
->>>>>>> b0a6c2b8
     </para>
    </listitem>
   </itemizedlist>
