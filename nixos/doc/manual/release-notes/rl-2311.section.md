# Release 23.11 (“Tapir”, 2023.11/??) {#sec-release-23.11}

## Highlights {#sec-release-23.11-highlights}

- FoundationDB now defaults to major version 7.

## New Services {#sec-release-23.11-new-services}

- Create the first release note entry in this section!

- [acme-dns](https://github.com/joohoi/acme-dns), a limited DNS server to handle ACME DNS challenges easily and securely. Available as [services.acme-dns](#opt-services.acme-dns.enable).

<!-- To avoid merge conflicts, consider adding your item at an arbitrary place in the list instead. -->

- [river](https://github.com/riverwm/river), A dynamic tiling wayland compositor. Available as [programs.river](#opt-programs.river.enable).

- [GoToSocial](https://gotosocial.org/), an ActivityPub social network server, written in Golang. Available as [services.gotosocial](#opt-services.gotosocial.enable).

- [sitespeed-io](https://sitespeed.io), a tool that can generate metrics (timings, diagnostics) for websites. Available as [services.sitespeed-io](#opt-services.sitespeed-io.enable).

## Backward Incompatibilities {#sec-release-23.11-incompatibilities}

- `writeTextFile` now requires `executable` to be boolean, values like `null` or `""` will now fail to evaluate.

- The latest version of `clonehero` now stores custom content in `~/.clonehero`. See the [migration instructions](https://clonehero.net/2022/11/29/v23-to-v1-migration-instructions.html). Typically, these content files would exist along side the binary, but the previous build used a wrapper script that would store them in `~/.config/unity3d/srylain Inc_/Clone Hero`.

- `python3.pkgs.fetchPypi` (and `python3Packages.fetchPypi`) has been deprecated in favor of top-level `fetchPypi`.

- `mariadb` now defaults to `mariadb_1011` instead of `mariadb_106`, meaning the default version was upgraded from 10.6.x to 10.11.x. See the [upgrade notes](https://mariadb.com/kb/en/upgrading-from-mariadb-10-6-to-mariadb-10-11/) for potential issues.

- `etcd` has been updated to 3.5, you will want to read the [3.3 to 3.4](https://etcd.io/docs/v3.5/upgrades/upgrade_3_4/) and [3.4 to 3.5](https://etcd.io/docs/v3.5/upgrades/upgrade_3_5/) upgrade guides

- `himalaya` has been updated to `0.8.0`, which drops the native TLS support (in favor of Rustls) and add OAuth 2.0 support. See the [release note](https://github.com/soywod/himalaya/releases/tag/v0.8.0) for more details.

- The [services.caddy.acmeCA](#opt-services.caddy.acmeCA) option now defaults to `null` instead of `"https://acme-v02.api.letsencrypt.org/directory"`, to use all of Caddy's default ACME CAs and enable Caddy's automatic issuer fallback feature by default, as recommended by upstream.

- `util-linux` is now supported on Darwin and is no longer an alias to `unixtools`. Use the `unixtools.util-linux` package for access to the Apple variants of the utilities.

- The `vlock` program from the `kbd` package has been moved into its own package output and should now be referenced explicitly as `kbd.vlock` or replaced with an alternative such as the standalone `vlock` package or `physlock`.

- `fileSystems.<name>.autoFormat` now uses `systemd-makefs`, which does not accept formatting options. Therefore, `fileSystems.<name>.formatOptions` has been removed.

- `fileSystems.<name>.autoResize` now uses `systemd-growfs` to resize the file system online in stage 2. This means that `f2fs` and `ext2` can no longer be auto resized, while `xfs` and `btrfs` now can be.

- `services.lemmy.settings.federation` was removed in 0.17.0 and no longer has any effect. To enable federation, the hostname must be set in the configuration file and then federation must be enabled in the admin web UI. See the [release notes](https://github.com/LemmyNet/lemmy/blob/c32585b03429f0f76d1e4ff738786321a0a9df98/RELEASES.md#upgrade-instructions) for more details.

## Other Notable Changes {#sec-release-23.11-notable-changes}

- The Cinnamon module now enables XDG desktop integration by default. If you are experiencing collisions related to xdg-desktop-portal-gtk you can safely remove `xdg.portal.extraPortals = [ pkgs.xdg-desktop-portal-gtk ];` from your NixOS configuration.

<<<<<<< HEAD
- `fontconfig` now defaults to using greyscale antialiasing instead of subpixel antialiasing because of a [recommendation from one of the downstreams](https://gitlab.freedesktop.org/fontconfig/fontconfig/-/issues/337). You can change this value by configuring [](#opt-fonts.fontconfig.subpixel.rgba) accordingly.
=======
- The latest available version of Nextcloud is v27 (available as `pkgs.nextcloud27`). The installation logic is as follows:
  - If [`services.nextcloud.package`](#opt-services.nextcloud.package) is specified explicitly, this package will be installed (**recommended**)
  - If [`system.stateVersion`](#opt-system.stateVersion) is >=23.11, `pkgs.nextcloud27` will be installed by default.
  - If [`system.stateVersion`](#opt-system.stateVersion) is >=23.05, `pkgs.nextcloud26` will be installed by default.
  - Please note that an upgrade from v25 (or older) to v27 directly is not possible. Please upgrade to `nextcloud26` (or earlier) first. Nextcloud prohibits skipping major versions while upgrading. You can upgrade by declaring [`services.nextcloud.package = pkgs.nextcloud26;`](options.html#opt-services.nextcloud.package).
>>>>>>> 7cc30fd5

- A new option was added to the virtualisation module that enables specifying explicitly named network interfaces in QEMU VMs. The existing `virtualisation.vlans` is still supported for cases where the name of the network interface is irrelevant.

- `services.nginx` gained a `defaultListen` option at server-level with support for PROXY protocol listeners, also `proxyProtocol` is now exposed in `services.nginx.virtualHosts.<name>.listen` option. It is now possible to run PROXY listeners and non-PROXY listeners at a server-level, see [#213510](https://github.com/NixOS/nixpkgs/pull/213510/) for more details.<|MERGE_RESOLUTION|>--- conflicted
+++ resolved
@@ -48,15 +48,13 @@
 
 - The Cinnamon module now enables XDG desktop integration by default. If you are experiencing collisions related to xdg-desktop-portal-gtk you can safely remove `xdg.portal.extraPortals = [ pkgs.xdg-desktop-portal-gtk ];` from your NixOS configuration.
 
-<<<<<<< HEAD
 - `fontconfig` now defaults to using greyscale antialiasing instead of subpixel antialiasing because of a [recommendation from one of the downstreams](https://gitlab.freedesktop.org/fontconfig/fontconfig/-/issues/337). You can change this value by configuring [](#opt-fonts.fontconfig.subpixel.rgba) accordingly.
-=======
+
 - The latest available version of Nextcloud is v27 (available as `pkgs.nextcloud27`). The installation logic is as follows:
   - If [`services.nextcloud.package`](#opt-services.nextcloud.package) is specified explicitly, this package will be installed (**recommended**)
   - If [`system.stateVersion`](#opt-system.stateVersion) is >=23.11, `pkgs.nextcloud27` will be installed by default.
   - If [`system.stateVersion`](#opt-system.stateVersion) is >=23.05, `pkgs.nextcloud26` will be installed by default.
   - Please note that an upgrade from v25 (or older) to v27 directly is not possible. Please upgrade to `nextcloud26` (or earlier) first. Nextcloud prohibits skipping major versions while upgrading. You can upgrade by declaring [`services.nextcloud.package = pkgs.nextcloud26;`](options.html#opt-services.nextcloud.package).
->>>>>>> 7cc30fd5
 
 - A new option was added to the virtualisation module that enables specifying explicitly named network interfaces in QEMU VMs. The existing `virtualisation.vlans` is still supported for cases where the name of the network interface is irrelevant.
 
