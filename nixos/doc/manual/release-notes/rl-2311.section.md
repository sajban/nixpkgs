--- conflicted
+++ resolved
@@ -26,15 +26,13 @@
 
 [`sudo-rs`]: https://github.com/memorysafety/sudo-rs/
 
-<<<<<<< HEAD
+- All [ROCm](https://rocm.docs.amd.com/en/latest/) packages have been updated to 5.7.0.
+  - [ROCm](https://rocm.docs.amd.com/en/latest/) package attribute sets are versioned: `rocmPackages` -> `rocmPackages_5`.
+
 - If the user has a custom shell enabled via `users.users.${USERNAME}.shell = ${CUSTOMSHELL}`, the
   assertion will require them to also set `programs.${CUSTOMSHELL}.enable =
   true`. This is generally safe behavior, but for anyone needing to opt out from
   the check `users.users.${USERNAME}.ignoreShellProgramCheck = true` will do the job.
-=======
-- All [ROCm](https://rocm.docs.amd.com/en/latest/) packages have been updated to 5.7.0.
-  - [ROCm](https://rocm.docs.amd.com/en/latest/) package attribute sets are versioned: `rocmPackages` -> `rocmPackages_5`.
->>>>>>> db7978c8
 
 ## New Services {#sec-release-23.11-new-services}
 
