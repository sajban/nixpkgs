# Release 21.11 (“?”, 2021.11/??) {#sec-release-21.11}

In addition to numerous new and upgraded packages, this release has the following highlights:

- Support is planned until the end of June 2022, handing over to 22.05.

## Highlights {#sec-release-21.11-highlights}

- PHP now defaults to PHP 8.0, updated from 7.4.

- kOps now defaults to 1.21.1, which uses containerd as the default runtime.

- `python3` now defaults to Python 3.9, updated from Python 3.8.

- PostgreSQL now defaults to major version 13.

- Activation scripts can now opt int to be run when running `nixos-rebuild dry-activate` and detect the dry activation by reading `$NIXOS_ACTION`.
  This allows activation scripts to output what they would change if the activation was really run.
  The users/modules activation script supports this and outputs some of is actions.

- bash now defaults to major version 5.

- Systemd was updated to version 249 (from 247).

## New Services {#sec-release-21.11-new-services}

- [btrbk](https://digint.ch/btrbk/index.html), a backup tool for btrfs subvolumes, taking advantage of btrfs specific capabilities to create atomic snapshots and transfer them incrementally to your backup locations. Available as [services.btrbk](options.html#opt-services.brtbk.instances).

- [clipcat](https://github.com/xrelkd/clipcat/), an X11 clipboard manager written in Rust. Available at [services.clipcat](options.html#o
  pt-services.clipcat.enable).

- [geoipupdate](https://github.com/maxmind/geoipupdate), a GeoIP database updater from MaxMind. Available as [services.geoipupdate](options.html#opt-services.geoipupdate.enable).

- [Kea](https://www.isc.org/kea/), ISCs 2nd generation DHCP and DDNS server suite. Available at [services.kea](options.html#opt-services.kea).

- [sourcehut](https://sr.ht), a collection of tools useful for software development. Available as [services.sourcehut](options.html#opt-services.sourcehut.enable).

- [ucarp](https://download.pureftpd.org/pub/ucarp/README), an userspace implementation of the Common Address Redundancy Protocol (CARP). Available as [networking.ucarp](options.html#opt-networking.ucarp.enable).

- Users of flashrom should migrate to [programs.flashrom.enable](options.html#opt-programs.flashrom.enable) and add themselves to the `flashrom` group to be able to access programmers supported by flashrom.

- [vikunja](https://vikunja.io), a to-do list app. Available as [services.vikunja](#opt-services.vikunja.enable).

- [snapraid](https://www.snapraid.it/), a backup program for disk arrays.
  Available as [snapraid](#opt-snapraid.enable).

- [Hockeypuck](https://github.com/hockeypuck/hockeypuck), a OpenPGP Key Server. Available as [services.hockeypuck](#opt-services.hockeypuck.enable).

- [buildkite-agent-metrics](https://github.com/buildkite/buildkite-agent-metrics), a command-line tool for collecting Buildkite agent metrics, now has a Prometheus exporter available as [services.prometheus.exporters.buildkite-agent](#opt-services.prometheus.exporters.buildkite-agent.enable).

- [influxdb-exporter](https://github.com/prometheus/influxdb_exporter) a Prometheus exporter that exports metrics received on an InfluxDB compatible endpoint is now available as [services.prometheus.exporters.influxdb](#opt-services.prometheus.exporters.influxdb.enable).

- [mx-puppet-discord](https://github.com/matrix-discord/mx-puppet-discord), a discord puppeting bridge for matrix. Available as [services.mx-puppet-discord](#opt-services.mx-puppet-discord.enable).

- [MeshCentral](https://www.meshcommander.com/meshcentral2/overview), a remote administration service ("TeamViewer but self-hosted and with more features") is now available with a package and a module: [services.meshcentral.enable](#opt-services.meshcentral.enable)

- [moonraker](https://github.com/Arksine/moonraker), an API web server for Klipper.
  Available as [moonraker](#opt-services.moonraker.enable).

- [influxdb2](https://github.com/influxdata/influxdb), a Scalable datastore for metrics, events, and real-time analytics. Available as [services.influxdb2](#opt-services.influxdb2.enable).

- [isso](https://posativ.org/isso/), a commenting server similar to Disqus.
  Available as [isso](#opt-services.isso.enable)

* [navidrome](https://www.navidrome.org/), a personal music streaming server with
  subsonic-compatible api. Available as [navidrome](#opt-services.navidrome.enable).

- [fluidd](https://docs.fluidd.xyz/), a Klipper web interface for managing 3d printers using moonraker. Available as [fluidd](#opt-services.fluidd.enable).

- [sx](https://github.com/earnestly/sx), a simple alternative to both xinit and startx for starting a Xorg server. Available as [services.xserver.displayManager.sx](#opt-services.xserver.displayManager.sx.enable)

- [postfixadmin](https://postfixadmin.sourceforge.io/), a web based virtual user administration interface for Postfix mail servers. Available as [postfixadmin](#opt-services.postfixadmin.enable).

- [soju](https://sr.ht/~emersion/soju), a user-friendly IRC bouncer. Available as [services.soju](options.html#opt-services.soju.enable).

- [nats](https://nats.io/), a high performance cloud and edge messaging system. Available as [services.nats](#opt-services.nats.enable).

- [git](https://git-scm.com), a distributed version control system. Available as [programs.git](options.html#opt-programs.git.enable).

- [parsedmarc](https://domainaware.github.io/parsedmarc/), a service
  which parses incoming [DMARC](https://dmarc.org/) reports and stores
  or sends them to a downstream service for further analysis.
  Documented in [its manual entry](#module-services-parsedmarc).

## Backward Incompatibilities {#sec-release-21.11-incompatibilities}

- The `paperless` module and package have been removed. All users should migrate to the
  successor `paperless-ng` instead. The Paperless project [has been
  archived](https://github.com/the-paperless-project/paperless/commit/9b0063c9731f7c5f65b1852cb8caff97f5e40ba4)
  and advises all users to use `paperless-ng` instead.

  Users can use the `services.paperless-ng` module as a replacement while noting the following incompatibilities:

  - `services.paperless.ocrLanguages` has no replacement. Users should migrate to [`services.paperless-ng.extraConfig`](options.html#opt-services.paperless-ng.extraConfig) instead:

  ```nix
  {
    services.paperless-ng.extraConfig = {
      # Provide languages as ISO 639-2 codes
      # separated by a plus (+) sign.
      # https://en.wikipedia.org/wiki/List_of_ISO_639-2_codes
      PAPERLESS_OCR_LANGUAGE = "deu+eng+jpn"; # German & English & Japanse
    };
  }
  ```

  - If you previously specified `PAPERLESS_CONSUME_MAIL_*` settings in
    `services.paperless.extraConfig` you should remove those options now. You
    now _must_ define those settings in the admin interface of paperless-ng.

  - Option `services.paperless.manage` no longer exists.
    Use the script at `${services.paperless-ng.dataDir}/paperless-ng-manage` instead.
    Note that this script only exists after the `paperless-ng` service has been
    started at least once.

  - After switching to the new system configuration you should run the Django
    management command to reindex your documents and optionally create a user,
    if you don't have one already.

    To do so, enter the data directory (the value of
    `services.paperless-ng.dataDir`, `/var/lib/paperless` by default), switch
    to the paperless user and execute the management command like below:

    ```
    $ cd /var/lib/paperless
    $ su paperless -s /bin/sh
    $ ./paperless-ng-manage document_index reindex
    # if not already done create a user account, paperless-ng requires a login
    $ ./paperless-ng-manage createsuperuser
    Username (leave blank to use 'paperless'): my-user-name
    Email address: me@example.com
    Password: **********
    Password (again): **********
    Superuser created successfully.
    ```

- The `staticjinja` package has been upgraded from 1.0.4 to 4.1.0

- Firefox v91 does not support addons with invalid signature anymore. Firefox ESR needs to be used for nix addon support.

- The `erigon` ethereum node has moved to a new database format in `2021-05-04`, and requires a full resync

- The `erigon` ethereum node has moved it's database location in `2021-08-03`, users upgrading must manually move their chaindata (see [release notes](https://github.com/ledgerwatch/erigon/releases/tag/v2021.08.03)).

- [users.users.&lt;name&gt;.group](options.html#opt-users.users._name_.group) no longer defaults to `nogroup`, which was insecure. Out-of-tree modules are likely to require adaptation: instead of
  ```nix
  {
    users.users.foo = {
      isSystemUser = true;
    };
  }
  ```
  also create a group for your user:
  ```nix
  {
    users.users.foo = {
      isSystemUser = true;
      group = "foo";
    };
    users.groups.foo = {};
  }
  ```

- `services.geoip-updater` was broken and has been replaced by [services.geoipupdate](options.html#opt-services.geoipupdate.enable).

- PHP 7.3 is no longer supported due to upstream not supporting this version for the entire lifecycle of the 21.11 release.

- Those making use of `buildBazelPackage` will need to regenerate the fetch hashes (preferred), or set `fetchConfigured = false;`.

- `consul` was upgraded to a new major release with breaking changes, see [upstream changelog](https://github.com/hashicorp/consul/releases/tag/v1.10.0).

- fsharp41 has been removed in preference to use the latest dotnet-sdk

- The following F#-related packages have been removed for being unmaintaned. Please use `fetchNuGet` for specific packages.

  - ExtCore
  - Fake
  - Fantomas
  - FsCheck
  - FsCheck262
  - FsCheckNunit
  - FSharpAutoComplete
  - FSharpCompilerCodeDom
  - FSharpCompilerService
  - FSharpCompilerTools
  - FSharpCore302
  - FSharpCore3125
  - FSharpCore4001
  - FSharpCore4117
  - FSharpData
  - FSharpData225
  - FSharpDataSQLProvider
  - FSharpFormatting
  - FsLexYacc
  - FsLexYacc706
  - FsLexYaccRuntime
  - FsPickler
  - FsUnit
  - Projekt
  - Suave
  - UnionArgParser
  - ExcelDnaRegistration
  - MathNetNumerics

- `programs.x2goserver` is now `services.x2goserver`

- The following dotnet-related packages have been removed for being unmaintaned. Please use `fetchNuGet` for specific packages.
  - Autofac
  - SystemValueTuple
  - MicrosoftDiaSymReader
  - MicrosoftDiaSymReaderPortablePdb
  - SystemCollectionsImmutable
  - SystemCollectionsImmutable131
  - SystemReflectionMetadata
  - NUnit350
  - Deedle
  - ExcelDna
  - GitVersionTree
  - NDeskOptions

* The `antlr` package now defaults to the 4.x release instead of the
  old 2.7.7 version.

* The `pulseeffects` package updated to [version 4.x](https://github.com/wwmm/easyeffects/releases/tag/v6.0.0) and renamed to `easyeffects`.

* The `libwnck` package now defaults to the 3.x release instead of the
  old 2.31.0 version.

* The `bitwarden_rs` packages and modules were renamed to `vaultwarden`
  [following upstream](https://github.com/dani-garcia/vaultwarden/discussions/1642). More specifically,

  - `pkgs.bitwarden_rs`, `pkgs.bitwarden_rs-sqlite`, `pkgs.bitwarden_rs-mysql` and
    `pkgs.bitwarden_rs-postgresql` were renamed to `pkgs.vaultwarden`, `pkgs.vaultwarden-sqlite`,
    `pkgs.vaultwarden-mysql` and `pkgs.vaultwarden-postgresql`, respectively.

    - Old names are preserved as aliases for backwards compatibility, but may be removed in the future.
    - The `bitwarden_rs` executable was also renamed to `vaultwarden` in all packages.

  - `pkgs.bitwarden_rs-vault` was renamed to `pkgs.vaultwarden-vault`.

    - `pkgs.bitwarden_rs-vault` is preserved as an alias for backwards compatibility, but may be removed in the future.
    - The static files were moved from `/usr/share/bitwarden_rs` to `/usr/share/vaultwarden`.

  - The `services.bitwarden_rs` config module was renamed to `services.vaultwarden`.

    - `services.bitwarden_rs` is preserved as an alias for backwards compatibility, but may be removed in the future.

  - `systemd.services.bitwarden_rs`, `systemd.services.backup-bitwarden_rs` and `systemd.timers.backup-bitwarden_rs`
    were renamed to `systemd.services.vaultwarden`, `systemd.services.backup-vaultwarden` and
    `systemd.timers.backup-vaultwarden`, respectively.

    - Old names are preserved as aliases for backwards compatibility, but may be removed in the future.

  - `users.users.bitwarden_rs` and `users.groups.bitwarden_rs` were renamed to `users.users.vaultwarden` and
    `users.groups.vaultwarden`, respectively.

  - The data directory remains located at `/var/lib/bitwarden_rs`, for backwards compatibility.

- `yggdrasil` was upgraded to a new major release with breaking changes, see [upstream changelog](https://github.com/yggdrasil-network/yggdrasil-go/releases/tag/v0.4.0).

- `icingaweb2` was upgraded to a new release which requires a manual database upgrade, see [upstream changelog](https://github.com/Icinga/icingaweb2/releases/tag/v2.9.0).

- The `isabelle` package has been upgraded from 2020 to 2021

- the `mingw-64` package has been upgraded from 6.0.0 to 9.0.0

- `tt-rss` was upgraded to the commit on 2021-06-21, which has breaking changes. If you use `services.tt-rss.extraConfig` you should migrate to the `putenv`-style configuration. See [this Discourse post](https://community.tt-rss.org/t/rip-config-php-hello-classes-config-php/4337) in the tt-rss forums for more details.

- The following Visual Studio Code extensions were renamed to keep the naming convention uniform.

  - `bbenoist.Nix` -> `bbenoist.nix`
  - `CoenraadS.bracket-pair-colorizer` -> `coenraads.bracket-pair-colorizer`
  - `golang.Go` -> `golang.go`

- `services.uptimed` now uses `/var/lib/uptimed` as its stateDirectory instead of `/var/spool/uptimed`. Make sure to move all files to the new directory.

- Deprecated package aliases in `emacs.pkgs.*` have been removed. These aliases were remnants of the old Emacs package infrastructure. We now use exact upstream names wherever possible.

- `programs.neovim.runtime` switched to a `linkFarm` internally, making it impossible to use wildcards in the `source` argument.

- The `openrazer` and `openrazer-daemon` packages as well as the `hardware.openrazer` module now require users to be members of the `openrazer` group instead of `plugdev`. With this change, users no longer need be granted the entire set of `plugdev` group permissions, which can include permissions other than those required by `openrazer`. This is desirable from a security point of view. The setting [`harware.openrazer.users`](options.html#opt-services.hardware.openrazer.users) can be used to add users to the `openrazer` group.

- The fontconfig service's dpi option has been removed.
  Fontconfig should use Xft settings by default so there's no need to override one value in multiple places.
  The user can set DPI via ~/.Xresources properly, or at the system level per monitor, or as a last resort at the system level with `services.xserver.dpi`.

- The `yambar` package has been split into `yambar` and `yambar-wayland`, corresponding to the xorg and wayland backend respectively. Please switch to `yambar-wayland` if you are on wayland.

- The `services.minio` module gained an additional option `consoleAddress`, that
  configures the address and port the web UI is listening, it defaults to `:9001`.
  To be able to access the web UI this port needs to be opened in the firewall.

- The `varnish` package was upgraded from 6.3.x to 6.5.x. `varnish60` for the last LTS release is also still available.

- The `kubernetes` package was upgraded to 1.22. The `kubernetes.apiserver.kubeletHttps` option was removed and HTTPS is always used.

- The attribute `linuxPackages_latest_hardened` was dropped because the hardened patches
  lag behind the upstream kernel which made version bumps harder. If you want to use
  a hardened kernel, please pin it explicitly with a versioned attribute such as
  `linuxPackages_5_10_hardened`.

- The `nomad` package now defaults to a 1.1.x release instead of 1.0.x

- If `exfat` is included in `boot.supportedFilesystems` and when using kernel 5.7
  or later, the `exfatprogs` user-space utilities are used instead of `exfat`.

- The `todoman` package was upgraded from 3.9.0 to 4.0.0. This introduces breaking changes in the [configuration file](https://todoman.readthedocs.io/en/stable/configure.html#configuration-file) format.

- The `datadog-agent`, `datadog-integrations-core` and `datadog-process-agent` packages
  were upgraded from 6.11.2 to 7.30.2, git-2018-09-18 to 7.30.1 and 6.11.1 to 7.30.2,
  respectively. As a result `services.datadog-agent` has had breaking changes to the
  configuration file. For details, see the [upstream changelog](https://github.com/DataDog/datadog-agent/blob/main/CHANGELOG.rst).

## Other Notable Changes {#sec-release-21.11-notable-changes}

- The linux kernel package infrastructure was moved out of `all-packages.nix`, and restructured. Linux related functions and attributes now live under the `pkgs.linuxKernel` attribute set.
  In particular the versioned `linuxPackages_*` package sets (such as `linuxPackages_5_4`) and kernels from `pkgs` were moved there and now live under `pkgs.linuxKernel.packages.*`. The unversioned ones (such as `linuxPackages_latest`) remain untouched.

- The setting [`services.openssh.logLevel`](options.html#opt-services.openssh.logLevel) `"VERBOSE"` `"INFO"`. This brings NixOS in line with upstream and other Linux distributions, and reduces log spam on servers due to bruteforcing botnets.

  However, if [`services.fail2ban.enable`](options.html#opt-services.fail2ban.enable) is `true`, the `fail2ban` will override the verbosity to `"VERBOSE"`, so that `fail2ban` can observe the failed login attempts from the SSH logs.

- Sway: The terminal emulator `rxvt-unicode` is no longer installed by default via `programs.sway.extraPackages`. The current default configuration uses `alacritty` (and soon `foot`) so this is only an issue when using a customized configuration and not installing `rxvt-unicode` explicitly.

- `python3` now defaults to Python 3.9. Python 3.9 introduces many deprecation warnings, please look at the [What's New In Python 3.9 post](https://docs.python.org/3/whatsnew/3.9.html) for more information.

- `qtile` hase been updated from '0.16.0' to '0.18.0', please check [qtile changelog](https://github.com/qtile/qtile/blob/master/CHANGELOG) for changes.

- The `claws-mail` package now references the new GTK+ 3 release branch, major version 4. To use the GTK+ 2 releases, one can install the `claws-mail-gtk2` package.

<<<<<<< HEAD
- The wordpress module provides a new interface which allows to use different webservers with the new option [`services.wordpress.webserver`](options.html#opt-services.wordpress.webserver).  Currently `httpd`, `caddy` and `nginx` are supported. The definitions of wordpress sites should now be set in [`services.wordpress.sites`](options.html#opt-services.wordpress.sites).
=======
- The wordpress module provides a new interface which allows to use different webservers with the new option [`services.wordpress.webserver`](options.html#opt-services.wordpress.webserver). Currently `httpd` and `nginx` are supported. The definitions of wordpress sites should now be set in [`services.wordpress.sites`](options.html#opt-services.wordpress.sites).
>>>>>>> 261c4ff0

  Sites definitions that use the old interface are automatically migrated in the new option. This backward compatibility will be removed in 22.05.

- The order of NSS (host) modules has been brought in line with upstream
  recommendations:

  - The `myhostname` module is placed before the `resolve` (optional) and `dns`
    entries, but after `file` (to allow overriding via `/etc/hosts` /
    `networking.extraHosts`, and prevent ISPs with catchall-DNS resolvers from
    hijacking `.localhost` domains)
  - The `mymachines` module, which provides hostname resolution for local
    containers (registered with `systemd-machined`) is placed to the front, to
    make sure its mappings are preferred over other resolvers.
  - If systemd-networkd is enabled, the `resolve` module is placed before
    `files` and `myhostname`, as it provides the same logic internally, with
    caching.
  - The `mdns(_minimal)` module has been updated to the new priorities.

  If you use your own NSS host modules, make sure to update your priorities
  according to these rules:

  - NSS modules which should be queried before `resolved` DNS resolution should
    use mkBefore.
  - NSS modules which should be queried after `resolved`, `files` and
    `myhostname`, but before `dns` should use the default priority
  - NSS modules which should come after `dns` should use mkAfter.

- The [networking.wireless.iwd](options.html#opt-networking.wireless.iwd.enable) module has a new [networking.wireless.iwd.settings](options.html#opt-networking.wireless.iwd.settings) option.

- The [services.syncoid.enable](options.html#opt-services.syncoid.enable) module now properly drops ZFS permissions after usage. Before it delegated permissions to whole pools instead of datasets and didn't clean up after execution. You can manually look this up for your pools by running `zfs allow your-pool-name` and use `zfs unallow syncoid your-pool-name` to clean this up.

- Zfs: `latestCompatibleLinuxPackages` is now exported on the zfs package. One can use `boot.kernelPackages = config.boot.zfs.package.latestCompatibleLinuxPackages;` to always track the latest compatible kernel with a given version of zfs.

- Nginx will use the value of `sslTrustedCertificate` if provided for a virtual host, even if `enableACME` is set. This is useful for providers not using the same certificate to sign OCSP responses and server certificates.

- `lib.formats.yaml`'s `generate` will not generate JSON anymore, but instead use more of the YAML-specific syntax.

- MariaDB was upgraded from 10.5.x to 10.6.x. Please read the [upstream release notes](https://mariadb.com/kb/en/changes-improvements-in-mariadb-106/) for changes and upgrade instructions.

- The MariaDB C client library, also known as libmysqlclient or mariadb-connector-c, was upgraded from 3.1.x to 3.2.x. While this should hopefully not have any impact, this upgrade comes with some changes to default behavior, so you might want to review the [upstream release notes](https://mariadb.com/kb/en/changes-and-improvements-in-mariadb-connector-c-32/).

- GNOME desktop environment now enables `QGnomePlatform` as the Qt platform theme, which should avoid crashes when opening file chooser dialogs in Qt apps by using XDG desktop portal. Additionally, it will make the apps fit better visually.

- `rofi` has been updated from '1.6.1' to '1.7.0', one important thing is the removal of the old xresources based configuration setup. Read more [in rofi's changelog](https://github.com/davatorium/rofi/blob/cb12e6fc058f4a0f4f/Changelog#L1).

- ipfs now defaults to not listening on you local network. This setting was change as server providers won't accept port scanning on their private network. If you have several ipfs instances running on a network you own, feel free to change the setting `ipfs.localDiscovery = true;`. localDiscovery enables different instances to discover each other and share data.

- `lua` and `luajit` interpreters have been patched to avoid looking into /usr/lib
  directories, thus increasing the purity of the build.<|MERGE_RESOLUTION|>--- conflicted
+++ resolved
@@ -328,11 +328,7 @@
 
 - The `claws-mail` package now references the new GTK+ 3 release branch, major version 4. To use the GTK+ 2 releases, one can install the `claws-mail-gtk2` package.
 
-<<<<<<< HEAD
 - The wordpress module provides a new interface which allows to use different webservers with the new option [`services.wordpress.webserver`](options.html#opt-services.wordpress.webserver).  Currently `httpd`, `caddy` and `nginx` are supported. The definitions of wordpress sites should now be set in [`services.wordpress.sites`](options.html#opt-services.wordpress.sites).
-=======
-- The wordpress module provides a new interface which allows to use different webservers with the new option [`services.wordpress.webserver`](options.html#opt-services.wordpress.webserver). Currently `httpd` and `nginx` are supported. The definitions of wordpress sites should now be set in [`services.wordpress.sites`](options.html#opt-services.wordpress.sites).
->>>>>>> 261c4ff0
 
   Sites definitions that use the old interface are automatically migrated in the new option. This backward compatibility will be removed in 22.05.
 
