{ config, lib, pkgs, ... }:

with lib;

let
  dataDir  = "/var/lib/pdns-recursor";
  username = "pdns-recursor";

  cfg = config.services.pdns-recursor;

  oneOrMore  = type: with types; either type (listOf type);
  valueType  = with types; oneOf [ int str bool path ];
  configType = with types; attrsOf (nullOr (oneOrMore valueType));

  toBool    = val: if val then "yes" else "no";
  serialize = val: with types;
         if str.check       val then val
    else if int.check       val then toString val
    else if path.check      val then toString val
    else if bool.check      val then toBool val
    else if builtins.isList val then (concatMapStringsSep "," serialize val)
    else "";

  configFile = pkgs.writeText "recursor.conf"
    (concatStringsSep "\n"
      (flip mapAttrsToList cfg.settings
        (name: val: "${name}=${serialize val}")));

  mkDefaultAttrs = mapAttrs (n: v: mkDefault v);

in {
  options.services.pdns-recursor = {
    enable = mkEnableOption "PowerDNS Recursor, a recursive DNS server";

    dns.address = mkOption {
      type = types.str;
      default = "0.0.0.0";
      description = ''
        IP address Recursor DNS server will bind to.
      '';
    };

    dns.port = mkOption {
      type = types.int;
      default = 53;
      description = ''
        Port number Recursor DNS server will bind to.
      '';
    };

    dns.allowFrom = mkOption {
      type = types.listOf types.str;
      default = [ "10.0.0.0/8" "172.16.0.0/12" "192.168.0.0/16" ];
      example = [ "0.0.0.0/0" ];
      description = ''
        IP address ranges of clients allowed to make DNS queries.
      '';
    };

    api.address = mkOption {
      type = types.str;
      default = "0.0.0.0";
      description = ''
        IP address Recursor REST API server will bind to.
      '';
    };

    api.port = mkOption {
      type = types.int;
      default = 8082;
      description = ''
        Port number Recursor REST API server will bind to.
      '';
    };

    api.allowFrom = mkOption {
      type = types.listOf types.str;
      default = [ "0.0.0.0/0" ];
      description = ''
        IP address ranges of clients allowed to make API requests.
      '';
    };

    exportHosts = mkOption {
      type = types.bool;
      default = false;
      description = ''
       Whether to export names and IP addresses defined in /etc/hosts.
      '';
    };

    forwardZones = mkOption {
      type = types.attrs;
      example = { eth = "127.0.0.1:5353"; };
      default = {};
      description = ''
        DNS zones to be forwarded to other servers.
      '';
    };

    dnssecValidation = mkOption {
      type = types.enum ["off" "process-no-validate" "process" "log-fail" "validate"];
      default = "validate";
      description = ''
        Controls the level of DNSSEC processing done by the PowerDNS Recursor.
        See https://doc.powerdns.com/md/recursor/dnssec/ for a detailed explanation.
      '';
    };

    serveRFC1918 = mkOption {
      type = types.bool;
      default = true;
      description = ''
        Whether to directly resolve the RFC1918 reverse-mapping domains:
        <literal>10.in-addr.arpa</literal>,
        <literal>168.192.in-addr.arpa</literal>,
        <literal>16-31.172.in-addr.arpa</literal>
        This saves load on the AS112 servers.
      '';
    };

    settings = mkOption {
      type = configType;
      default = { };
      example = literalExample ''
        {
          loglevel = 8;
          log-common-errors = true;
        }
      '';
      description = ''
        PowerDNS Recursor settings. Use this option to configure Recursor
        settings not exposed in a NixOS option or to bypass one.
        See the full documentation at
        <link xlink:href="https://doc.powerdns.com/recursor/settings.html"/>
        for the available options.
      '';
    };

    luaConfig = mkOption {
      type = types.lines;
      default = "";
      description = ''
        The content Lua configuration file for PowerDNS Recursor. See
        <link xlink:href="https://doc.powerdns.com/recursor/lua-config/index.html"/>.
      '';
    };
  };

  config = mkIf cfg.enable {

<<<<<<< HEAD
    users.users.${username} = {
=======
    services.pdns-recursor.settings = mkDefaultAttrs {
      local-address = cfg.dns.address;
      local-port    = cfg.dns.port;
      allow-from    = cfg.dns.allowFrom;

      webserver-address    = cfg.api.address;
      webserver-port       = cfg.api.port;
      webserver-allow-from = cfg.api.allowFrom;

      forward-zones    = mapAttrsToList (zone: uri: "${zone}.=${uri}") cfg.forwardZones;
      export-etc-hosts = cfg.exportHosts;
      dnssec           = cfg.dnssecValidation;
      serve-rfc1918    = cfg.serveRFC1918;
      lua-config-file  = pkgs.writeText "recursor.lua" cfg.luaConfig;

      log-timestamp  = false;
      disable-syslog = true;
    };

    users.users."${username}" = {
>>>>>>> 98640fd4
      home = dataDir;
      createHome = true;
      uid = config.ids.uids.pdns-recursor;
      description = "PowerDNS Recursor daemon user";
    };

    systemd.services.pdns-recursor = {
      unitConfig.Documentation = "man:pdns_recursor(1) man:rec_control(1)";
      description = "PowerDNS recursive server";
      wantedBy = [ "multi-user.target" ];
      after    = [ "network.target" ];

      serviceConfig = {
        User = username;
        Restart    ="on-failure";
        RestartSec = "5";
        PrivateTmp = true;
        PrivateDevices = true;
        AmbientCapabilities = "cap_net_bind_service";
        ExecStart = ''${pkgs.pdns-recursor}/bin/pdns_recursor \
          --config-dir=${dataDir} \
          --socket-dir=${dataDir}
        '';
      };

      preStart = ''
        # Link configuration file into recursor home directory
        configPath=${dataDir}/recursor.conf
        if [ "$(realpath $configPath)" != "${configFile}" ]; then
          rm -f $configPath
          ln -s ${configFile} $configPath
        fi
      '';
    };
  };

  imports = [
   (mkRemovedOptionModule [ "services" "pdns-recursor" "extraConfig" ]
     "To change extra Recursor settings use services.pdns-recursor.settings instead.")
  ];

}<|MERGE_RESOLUTION|>--- conflicted
+++ resolved
@@ -149,9 +149,6 @@
 
   config = mkIf cfg.enable {
 
-<<<<<<< HEAD
-    users.users.${username} = {
-=======
     services.pdns-recursor.settings = mkDefaultAttrs {
       local-address = cfg.dns.address;
       local-port    = cfg.dns.port;
@@ -172,7 +169,6 @@
     };
 
     users.users."${username}" = {
->>>>>>> 98640fd4
       home = dataDir;
       createHome = true;
       uid = config.ids.uids.pdns-recursor;
